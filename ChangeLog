<<<<<<< HEAD
2011-10-07, Version 5.0.1
	* collectd: A mutex leak has been fixed in the meta data code. Thanks
	  to Rafal Lesniak for his patch.
	* collectd: Compatibility fixes for GCC 4.6 have been applied. Thanks
	  to Peter Green for his patch.
	* csv plugin: The line buffer size has been increased. Thanks to Colin
	  McCabe for the patch.
	* curl_json plugin: Don't use the "parent" node to build the type
	  instance, if it is empty. Compatibility with libyajl 2 has been
	  added. Thanks to "spupykin" of the Arch Linux project for the initial
	  code. Formatting of time has been fixed in the JSON module.
	* exec plugin: Fix the timestamp value passed to notification scripts.
	  Thanks to Alexander Kovalenko for fixing this.
	* iptables plugin: Fix linking with some versions of libiptc.
	* irq plugin: Fix support for interrupts under Linux. The old code
	  assumed that interrupts have a numeric value -- this is no longer
	  true for Linux. Thanks to Bostjan Skufca for implementing this.
	* notify_desktop plugin: Compatibility with libnotify 0.7 has been
	  added. Thanks to Samuli Suominen for his patch.
	* processes plugin: Fix handling of regular expressions containing
	  spaces. Thanks for Sebastian Harl for fixing this.
	* rrdtool, rrdcached plugins: Improve precision of the XFF parameter.
	  Previously, values like 0.999 would have been rounded to 1.0. Thanks
	  to Francois-Xavier Bourlet for fixing this.
	* varnish plugin: Fix data type handling of some metrics. Some values
	  were submitted as gauge even though they were derives.
	* Various plugin: Set a multi-threading flag in libcurl. Thanks to Mike
	  Flisher for the fix.

2011-03-28, Version 5.0.0
	* collectd: The "FQDNLookup" option is now enabled by default.
	* collectd: The internal representation of time has been changed to
	  allow a higher accuracy than one second.
	* collectdcmd: This new command line utility can send various commands
	  to collectd using the UnixSock plugin. Thanks to Håkon Dugstad
	  Johnsen and Sebastian Harl for their code.
	* collectd-nagios: The "-m" option has been implemented (treat NaNs as
	  critical).
	* collectd-tg: Traffic generator creating bogus network traffic
	  compatible to the Network plugin. This utility can be used to
	  stress-test new write plugins and collectd in general.
	* libcollectdclient: Creating and sending network packets has been
	  added to the collectd client library.
	* All data sets: The data source name of all data sets with exactly
	  one data source has been changed to "value".
	* All plugins: All "counter" data sources have been converted to
	  "derive" data sources. All plugins now use "derive" by default, but
	  plugins such as the network plugin can still handle "counter", of
	  course. The minimum value of all derive data sources is zero, the
	  maximum value is unspecified.
	* amqp plugin: The new AMQP plugin can send data to and receive data
	  from an AMQP broker. Thanks to Sebastien Pahl for his code.
	* apache plugin: Backwards compatibility code has been removed.
	  Support for the IBM HTTP Server has been added. Thanks to Manuel
	  Luis Sanmartín Rozada for his patch.
	* contextswitch plugin: Support for sysctlbyname(3) has been added.
	  Thanks to Kimo Rosenbaum for his patch.
	* df plugin: The default behavior has been changed to be equivalent to
	  the "ReportReserved" behavior of v4.
	* dns plugin: Improved RFC 1035 name parsing has been imported from
	  "dnstop".
	* exec plugin: Backwards compatibility code has been removed.
	* GenericJMX plugin: The "InstancePrefix" option has been added to
	  "Connection" blocks.
	* hddtemp plugin: The "TranslateDevicename" config option has been
	  removed.
	* interface plugin: Use the "plugin instance" to store the interface
	  value.
	* libvirt plugin: The "InterfaceFormat" option has been added. Thanks
	  to Ruben Kerkhof for his patch.
	* lpar plugin: New plugins for "logical partitions", a virtualization
	  technique of POWER CPUs. Thanks to Aurélien Reynaud for his code and
	  patience.
	* modbus plugin: Support for libmodbus 2.9.2 has been added and the
	  license has been changes to LGPLv2.1.
	* mysql plugin: Backwards compatibility code has been removed. The
	  data sets used have been improved.
	* network plugin: The default buffer size has been increased to
	  1452 bytes.
	* perl plugin: Backwards compatibility code has been removed.
	* postgresql plugin: Backwards compatibility code has been removed.
	* redis plugin: Plugin for collecting statistics from Redis, a key-
	  value store, has been added. Thanks to Andres J. Diaz for his code.
	* swap plugin: Implement collection of physical and virtual memory
	  statistics under Solaris. The new default is collecting physical
	  memory. Thanks to Aurélien Reynaud for his patches.
	* threshold plugin: The threshold configuration has been moved into
	  this separate plugin.
	* unixsock plugin: The "DeleteSocket" option has been added.
	* varnish plugin: The new Varnish plugin reads statistics from
	  Varnish, a web accelerator. Thanks to Jérôme Renard and Marc
	  Fournier for their contributions.
	* write_redis: New plugin for writing data to Redis, a key-value
	  store.
	* zfs_arc plugin: The data sets have been replaced by more elegant
	  alternatives.
	* v5upgrade target: Target for converting v4 data sets to the v5
	  schema.
=======
2012-01-21, Version 4.10.5
	* curl_xml plugin: Fix handling of file:// and other URLs (which don't
	  follow HTTP status codes). Thanks to Fabien Wernli for his patch!
	* df plugin: Fix handling of negative "available" counts. This can
	  occur with some file systems, for example UFS. Thanks to Toni Ylenius
	  for his patch.
	* interface plugin: "mac" interfaces are now ignored on Solaris. These
	  pseudo-interfaces occur multiple times, causing warnings. Also switch
	  to 64-bit counters on Solaris, improving overflow behavior for
	  high-speed interfaces. Thanks to Eddy Geez and Fabien Wernli for
	  their patches.
	* memory plugin: Account kernel and unused memory under Solaris. Thanks
	  to Fabien Wernli for his patch.
	* network plugin: A bug in the interaction between the Network plugin
	  and filter chains has been fixed: When a filter modified a field such
	  as the hostname, subsequent values in the same network packets could
	  have ended up using the modified name rather than the original name.
	  Thanks to Sebastian Harl for identifying the problem.
	* python plugin: A memory leak has been fixed. Thanks to Sven Trenkel
	  for fixing this bug!
>>>>>>> df920b83

2011-10-14, Version 4.10.4
	* collectd: A mutex leak has been fixed in the meta data code. Thanks
	  to Rafal Lesniak for his patch.
	* collectd: Compatibility fixes for GCC 4.6 have been applied. Thanks
	  to Peter Green for his patch.
	* csv plugin: The line buffer size has been increased. Thanks to Colin
	  McCabe for the patch.
	* curl_json plugin: Don't use the "parent" node to build the type
	  instance, if it is empty. Compatibility with libyajl 2 has been
	  added. Thanks to "spupykin" of the Arch Linux project for the initial
	  code.
	* iptables plugin: Fix linking with some versions of libiptc.
	* irq plugin: Fix support for interrupts under Linux. The old code
	  assumed that interrupts have a numeric value -- this is no longer
	  true for Linux. Thanks to Bostjan Skufca for implementing this.
	* notify_desktop plugin: Compatibility with libnotify 0.7 has been
	  added. Thanks to Samuli Suominen for his patch.
	* processes plugin: Fix handling of regular expressions containing
	  spaces. Thanks for Sebastian Harl for fixing this.
	* rrdtool, rrdcached plugins: Improve precision of the XFF parameter.
	  Previously, values like 0.999 would have been rounded to 1.0. Thanks
	  to Francois-Xavier Bourlet for fixing this.
	* Various plugin: Set a multi-threading flag in libcurl. Thanks to Mike
	  Flisher for the fix.

2011-03-26, Version 4.10.3
	* Documentation: Several updates and additions. Thanks to Sebastian Harl.
	* collectd: Build issues (compiler warnings) have been fixed. Thanks to
	  Bruno Prémont.
	* collectd: Threshold subsection: Handling of NAN values in the
	  percentage calculation has been fixed.
	* collectd, java plugin, ntpd plugin: Several diagnostic messages have
	  been improved.
	* curl_json plugin: Handling of arrays has been fixed.
	* libvirt plugin: A bug in reading the virtual CPU statistics has been
	  fixed. Thanks to “JLPC” for reporting this problem.
	* modbus plugin: Compatibility with libmodbus 2.0.3 has been restored.
	* processes plugin: Potentially erroneous behavior has been fixed in an
	  error handling case.
	* python plugin: Fix dispatching of values from Python scripts to
	  collectd. Thanks to Gregory Szorc for finding and fixing this
	  problem.

2010-11-27, Version 4.10.2
	* Documentation: Various documentation fixes.
	* collectd: If including one configuration file fails, continue with
	  the rest of the configuration if possible.
	* collectd: Fix a bug in the read function scheduling. In rare cases
	  read functions may not have been called as often as requested.
	* collectd: Concurrency issues with errno(3) under AIX have been
	  fixed: A thread-safe version of errno has to be requested under AIX.
	  Thanks to Aurélien Reynaud for his patch.
	* collectd: A left-over hard-coded 2 has been replaced by the
	  configurable timeout value.
	* curl, memcachec, tail plugins: Fix handling of "DERIVE" data
	  sources. Matching the end of a string has been improved; thanks to
	  Sebastian Harl for the patch.
	* curl_json plugin: Fix a problem when parsing 64bit integers. Reading
	  JSON data from non-HTTP sources has been fixed.
	* netapp plugin: Pass the interval setting to the dispatch function.
	  Restore compatibility to NetApp Release 7.3. Thanks to Sven Trenkel
	  for the patch.
	* network plugin: Be less verbose about unchecked signatures, in order
	  to prevent spamming the logs.
	* notify_email plugin: Concurrency problems have been fixed.
	* python plugin: Set "sys.argv", since many scripts don't expect that
	  it may not be set. Thanks to Sven Trenkel for the patch.
	* rrdtool, rrdcached plugin: Fix a too strict assertion when creating
	  RRD files.
	* swap plugin: A bug which lead to incorrect I/O values has been
	  fixed.
	* value match: A minor memory leak has been fixed. Thanks to Sven
	  Trenkel for the patch.

2010-07-09, Version 4.10.1
	* Build system: Checking for "strtok_r" under Solaris has been fixed.
	* Portability: Fixes for Solaris 8 have been applied. Thanks to
	  Alexander Wuerstlein for his patch.
	* collectd: The shutdown speed when terminating the read threads has
	  been improved.
	* libcollectdclient: A format error in the PUTVAL command has been
	  removed. Thanks to Johan Van den Brande for fixing this.
	* df plugin: An error message shown when "cu_mount_getlist" fails has
	  been added.
	* processes plugin: Missing initialization code for IO members of a
	  struct has been added. Thanks to Aurélien Reynaud for fixing this.
	* python plugin: Memory leaks in the write and notification callbacks
	  have been fixed. A possible crash when the plugin was loaded but not
	  configured has been fixed. Thanks to Sven Trenkel for his patches.
	* snmp plugin: Verbosity with regard to unknown ASN types has been
	  increased. A build problem on PowerPC and ARM processors has been
	  fixed by Aurélien Reynaud; thanks!
	* powerdns plugin: Compatibility changes for PowerDNS 2.9.22 and above
	  have been applied. Thanks to Luke Heberling for his changes.

2010-05-01, Version 4.10.0
	* collectd: JSON output now includes the "dstypes" and "dsnames"
	  fields. This makes it easier for external applications to interpret
	  the data. Thanks to Chris Buben for his work.
	* collectd: The new "Timeout" option can be used to specify a
	  "timeout" for missing values. This is used in the threshold checking
	  code to detect missing values. Thanks to Andrés J. Díaz for the
	  patch.
	* apache plugin: Support for "IdleWorkers" (Apache 1.*: "IdleServers")
	  has been added.
	* curl plugin: The new "ExcludeRegex" allows to easily exclude certain
	  lines from the match.
	* curl_xml plugin: This new plugin allows to read XML files using cURL
	  and extract metrics included in the files. Thanks to Amit Gupta for
	  his work.
	* filecount plugin: The new "IncludeHidden" option allows to include
	  "hidden" files and directories in the statistics. Thanks to Vaclav
	  Malek for the patch.
	* logfile plugin: The new "PrintSeverity" option allows to include the
	  severity of a message in the output. Thanks to Clément Stenac for
	  his patch.
	* memcachec plugin: The new "ExcludeRegex" allows to easily exclude
	  certain lines from the match.
	* modbus plugin: This new plugin allows to read registers from
	  Modbus-TCP enabled devices.
	* network plugin: The new "Interface" option allows to set the
	  interface to be used for multicast and, if supported, unicast
	  traffic. Thanks to Max Henkel for his work.
	* openvpn plugin: The "CollectUserCount" and "CollectIndividualUsers"
	  options allow more detailed control over how to report sessions of
	  multiple users. Thanks to Fabian Schuh for his work.
	* pinba plugin: This new plugin receives timing information from the
	  Pinba PHP extension, which can be used for profiling PHP code and
	  webserver performance. Thanks to Phoenix Kayo for his work.
	* ping plugin: The new "MaxMissed" allows to re-resolve a hosts
	  address when it doesn't reply to a number of ping requests. Thanks
	  to Stefan Völkel for the patch.
	* postgresql plugin: The "Interval" config option has been added. The
	  plugin has been relicensed under the 2-clause BSD license. Thanks to
	  Sebastian Harl for his work.
	* processes plugin: Support for "code" and "data" virtual memory sizes
	  has been added. Thanks to Clément Stenac for his patch.
	* python plugin: Support for Python 3 has been implemented. Thanks to
	  Sven Trenkel for his work.
	* routeros plugin: Support for collecting CPU load, memory usage, used
	  and free disk space, sectors written and number of bad blocks from
	  MikroTik devices has been added.
	* swap plugin: Support for Linux < 2.6 has been added. Thanks to Lorin
	  Scraba for his patch.
	* tail plugin: The new "ExcludeRegex" allows to easily exclude certain
	  lines from the match. Thanks to Peter Warasin for his patch.
	* write_http plugin: The "StoreRates" option has been added. Thanks to
	  Paul Sadauskas for his patch.
	* regex match: The "Invert" option has been added. Thanks to Julien
	  Ammous for his patch.

2011-03-26, Version 4.9.5
	* Documentation: Several updates and additions. Thanks to Sebastian Harl.
	* collectd: Build issues (compiler warnings) have been fixed. Thanks to
	  Bruno Prémont.
	* collectd: Threshold subsection: Handling of NAN values in the
	  percentage calculation has been fixed.
	* collectd, java plugin, ntpd plugin: Several diagnostic messages have
	  been improved.
	* libvirt plugin: A bug in reading the virtual CPU statistics has been
	  fixed. Thanks to “JLPC” for reporting this problem.
	* processes plugin: Potentially erroneous behavior has been fixed in an
	  error handling case.
	* python plugin: Fix dispatching of values from Python scripts to
	  collectd. Thanks to Gregory Szorc for finding and fixing this
	  problem.

2010-11-27, Version 4.9.4
	* Documentation: Various documentation fixes.
	* collectd: If including one configuration file fails, continue with
	  the rest of the configuration if possible.
	* collectd: Fix a bug in the read function scheduling. In rare cases
	  read functions may not have been called as often as requested.
	* collectd: Concurrency issues with errno(3) under AIX have been
	  fixed: A thread-safe version of errno has to be requested under AIX.
	  Thanks to Aurélien Reynaud for his patch.
	* curl, memcachec, tail plugins: Fix handling of "DERIVE" data
	  sources. Matching the end of a string has been improved; thanks to
	  Sebastian Harl for the patch.
	* curl_json plugin: Fix a problem when parsing 64bit integers. Reading
	  JSON data from non-HTTP sources has been fixed.
	* netapp plugin: Pass the interval setting to the dispatch function.
	  Restore compatibility to NetApp Release 7.3. Thanks to Sven Trenkel
	  for the patch.
	* network plugin: Be less verbose about unchecked signatures, in order
	  to prevent spamming the logs.
	* notify_email plugin: Concurrency problems have been fixed.
	* python plugin: Set "sys.argv", since many scripts don't expect that
	  it may not be set. Thanks to Sven Trenkel for the patch.
	* rrdtool, rrdcached plugin: Fix a too strict assertion when creating
	  RRD files.
	* value match: A minor memory leak has been fixed. Thanks to Sven
	  Trenkel for the patch.

2010-07-09, Version 4.9.3
	* Build system: Checking for "strtok_r" under Solaris has been fixed.
	* Portability: Fixes for Solaris 8 have been applied. Thanks to
	  Aurélien Reynaud and Alexander Wuerstlein for their patches.
	* collectd: The shutdown speed when terminating the read threads has
	  been improved.
	* collectd-nagios: The format of the performance data has been fixed.
	* libcollectdclient: A format error in the PUTVAL command has been
	  removed. Thanks to Johan Van den Brande for fixing this.
	* df plugin: An error message shown when "cu_mount_getlist" fails has
	  been added.
	* processes plugin: Missing initialization code for IO members of a
	  struct has been added. Thanks to Aurélien Reynaud for fixing this.
	* python plugin: Memory leaks in the write and notification callbacks
	  have been fixed. A possible crash when the plugin was loaded but not
	  configured has been fixed. Thanks to Sven Trenkel for his patches.
	* rrdcached plugin: A build issue has been resolved. Thanks to
	  Thorsten von Eicken for the patch.
	* snmp plugin: Verbosity with regard to unknown ASN types has been
	  increased. A build problem on PowerPC and ARM processors has been
	  fixed by Aurélien Reynaud; thanks!
	* powerdns plugin: Compatibility changes for PowerDNS 2.9.22 and above
	  have been applied. Thanks to Luke Heberling for his changes.

2010-04-22, Version 4.9.2
	* Build system, various plugins: Fixes for AIX compatibility have been
	  added. Thanks to Manuel Sanmartin for his patches.
	* Build system: Checking for "nanosleep" on old Solaris machines has
	  been fixed. Thanks to Vincent McIntyre and Sebastian Harl for
	  figuring out a way to make this work.
	* collectd: Append a newline to messages written to STDERR.
	* collectd: Serialization of NANs in JSON format has been fixed.
	  Thanks to Chris Buben for pointing out the resulting syntax error.
	* collectd: Checks whether a "sleep" returned early have been added;
	  the cases are now handled correctly. Thanks to Michael Stapelberg
	  for the patch.
	* collectd: Continue reading files in a directory when parsing one
	  file fails.
	* apache plugin: Collection of the number of active connections has
	  been fixed for Apache 2.*.
	* contextswitch plugin: Handle large counter/derive values correctly.
	  Thanks to Martin Merkel for reporting the bug.
	* exec plugin: Error messages have been improved. The "running" flag
	  is now cleared correctly when forking a child fails.
	* iptables plugin: Fix a violation of aliasing rules. This resolves a
	  warning / error with new GCC versions. Thanks to Jan Engelhardt for
	  the work-around.
	* java plugin: The Java API files are now packaged into a .jar file.
	  Thanks to Amit Gupta for his patch.
	* network plugin: Fix a segmentation fault when receiving packets with
	  an unknown data source type.
	* network plugin: A memory leak when receiving encrypted network
	  packets has been fixed.
	* openvpn plugin: Fix naming schema when reading "MULTI1" type status
	  files.
	* oracle plugin: Fix checking for lost connections and reconnect in
	  this case. Thanks to Sven Trenkel for pointing out the problem.
	* unixsock plugin: A memory leak in the "LISTVAL" command has been
	  fixed. Thanks to Peter Warasin for pointing it out.
	* write_http plugin: Use the "any" authentication schema. This used to
	  be "digest". Thanks to Paul Sadauskas for the patch.

2010-01-14, Version 4.9.1
	* Documentation: Some manpage fixes.
	* Default config: Added sample configuration for missing plugins.
	* apache plugin: Fix a segmentation fault in the config handling of
	  VerifyPeer / VerifyHost. Thanks to "plazmus" for his or her patch.
	* processes plugin: Fix handling of derive data sources.
	* rrdtool plugin: Fix a bug with random write timeouts. Due to an
	  incorrect initialization some files may be suspended basically
	  indefinitely. After flushing the files they were written regularly
	  again.
	* routeros plugin: Use the node name for the "host" field.
	* Monitorus.pm: Put the plugin into the "Collectd::Plugins" namespace.
	* Perl bindings: Fix a warning that was printed when building
	  debugging output.

2009-12-21, Version 4.9.0
	* contextswitch plugin: The new ContextSwitch plugin gathers the
	  number of context switches done by the CPU. Thanks to Patrik
	  Weiskircher for the patch.
	* cpu plugin: Support for SMP (multiple processors) under FreeBSD has
	  been added. Thanks to Doug MacEachern for the patch.
	* curl plugin: The “MeasureResponseTime” option has been added. Thanks
	  to Aman Gupta for the patch.
	* df plugin: Collecting the inode count and reserved space has been
	  added. Thanks to Patrik Weiskircher for the patch.
	* exec plugin: The environment variables “COLLECTD_INTERVAL” and
	  “COLLECTD_HOSTNAME” are now set before executing the application.
	* Monitorus plugin: This Perl-based plugin to query statistics from
	  mon.itor.us has been added. Thanks to Jeff Green for the patch.
	* netapp plugin: New plugin to collect statistics from NetApp filers.
	  Thanks to Sven Trenkel of the noris network AG for the patch.
	* network plugin: Statistics collection about the plugin itself has
	  been implemented.
	* openvpn plugin: Add support for more versions of the “status file”.
	  Thanks to Marco Chiappero for the patch.
	* OpenVZ plugin: This Perl-based plugin to gather OpenVZ statistics
	  has been added. Thanks to Jonathan Kolb for the patch.
	* ping plugin: The config options "SourceAddress" and "Device"
	  have been added. Thanks to Sebastian Harl for the patch.
	* processes plugin: Collection of IO-metrics has been added. Thanks to
	  Andrés J. Díaz for the patch.
	* python plugin: The new Python plugin integrates a Python interpreter
	  into collectd and allows to execute plugins written in the scripting
	  language. Thanks to Sven Trenkel for his work.
	* routeros plugin: The new RouterOS plugin queries interface and
	  wireless registration statistics from RouterOS.
	* Various plugins: AIX support has been added to the cpu, disk,
	  interface, load, memory, processes, and swap plugins. Thanks to
	  Manuel Sanmartin for his patches.
	* hashed match: This match for simple load balancing and redundant
	  storage has been added.
	* scale target: This target to scale (multiply) values by an arbitrary
	  value has been added.

2010-04-22, Version 4.8.5
	* collectd: Append a newline to messages written to STDERR.
	* network plugin: Fix a segmentation fault when receiving packets with
	  an unknown data source type.

2010-04-07, Version 4.8.4
	* Build system, various plugins: Fixes for AIX compatibility have been
	  added. Thanks to Manuel Sanmartin for his patches.
	* Build system: Checking for "nanosleep" on old Solaris machines has
	  been fixed. Thanks to Vincent McIntyre and Sebastian Harl for
	  figuring out a way to make this work.
	* collectd: Serialization of NANs in JSON format has been fixed.
	  Thanks to Chris Buben for pointing out the resulting syntax error.
	* collectd: Checks whether a "sleep" returned early have been added;
	  the cases are now handled correctly. Thanks to Michael Stapelberg
	  for the patch.
	* collectd: Continue reading files in a directory when parsing one
	  file fails.
	* apache plugin: Collection of the number of active connections has
	  been fixed for Apache 2.*.
	* exec plugin: Error messages have been improved. The "running" flag
	  is now cleared correctly when forking a child fails.
	* iptables plugin: Fix a violation of aliasing rules. This resolves a
	  warning / error with new GCC versions. Thanks to Jan Engelhardt for
	  the work-around.
	* java plugin: The Java API files are now packaged into a .jar file.
	  Thanks to Amit Gupta for his patch.
	* network plugin: A memory leak when receiving encrypted network
	  packets has been fixed.
	* oracle plugin: Fix checking for lost connections and reconnect in
	  this case. Thanks to Sven Trenkel for pointing out the problem.
	* unixsock plugin: A memory leak in the "LISTVAL" command has been
	  fixed. Thanks to Peter Warasin for pointing it out.
	* write_http plugin: Use the "any" authentication schema. This used to
	  be "digest". Thanks to Paul Sadauskas for the patch.

2010-01-14, Version 4.8.3
	* Documentation: Some manpage fixes.
	* rrdtool plugin: Fix a bug with random write timeouts. Due to an
	  incorrect initialization some files may be suspended basically
	  indefinitely. After flushing the files they were written regularly
	  again.

2009-12-18, Version 4.8.2
	* Build system, java plugin: Don't use “find -L” to search for Java
	  headers, because it's a GNU extension.
	* Build system: Support for parallel builds has been improved. Thanks
	  Sebastian Harl and Stefan Völkel for looking into this.
	* collectd: Print error messages to STDERR if no log plugin has been
	  loaded.
	* genericjmx plugin: Close and re-open the connection upon I/O-errors.
	* gmond plugin: Fix typos which caused syntax errors.
	* memory plugin: Handling of >4 Gbyte of memory has been fixed.
	* network plugin: The license has been changed to LGPL 2.1.
	* oracle plugin: Reconnect to the database if the connection dies.
	* rrdcached plugin: Work-around for a bug in RRDtool 1.4rc2 has been
	  added.
	* snmp plugin: Handling of negative values has been fixed. Strings
	  containing control characters are now interpreted as hex-strings.
	* unixsock plugin: A memory leak in the LISTVAL command has been
	  fixed. Thanks to Ben Knight for his patch.

2009-10-04, Version 4.8.1
	* Build system: Issues when building the iptables plugin have been
	  fixed.
	* exec plugin: Clear the signal block mask before calling exec(2).
	* perl plugin: Declare the “environ” variable. This solves build
	  issues on some platforms.
	* processes plugin: Remove unnecessary call of realloc(3). Thanks to
	  Andrés J. Díaz for the patch.
	* unixsock plugin: Fix a (well hidden) race condition related to file
	  descriptor handling.

2009-09-13, Version 4.8.0
	* collectd: Two new data source types, “DERIVE” and “ABSOLUTE”, have
	  been added. “DERIVE” can be used for counters that are reset
	  occasionally. Thanks to Mariusz Gronczewski for implementing this.
	* thresholds: The advanced threshold options “Percentage”, “Hits”, and
	  “Hysteresis” have been added. Thanks to Andrés J. Díaz for his
	  patches.
	* curl_json plugin: The new cURL-JSON plugin reads JSON files using
	  the cURL library and parses the contents according to user
	  specification. Among other things, this allows to read statistics
	  from a CouchDB instance. Thanks to Doug MacEachern for the patch.
	* df plugin: Using the new “ReportByDevice” option the device rather
	  than the mount point can be used to identify partitions. Thanks to
	  Paul Sadauskas for the patch.
	* dns plugin: The possibility to ignore numeric QTypes has been added.
	  Thanks to Mirko Buffoni for the patch.
	* GenericJMX plugin: The new, Java-based GenericJMX plugin allows to
	  query arbitrary data from a Java process using the “Java Management
	  Extensions” (JMX).
	* madwifi plugin: The new MadWifi plugin collects information about
	  Atheros wireless LAN chipsets from the MadWifi driver. Thanks to
	  Ondrej Zajicek for his patches.
	* network plugin: The receive- and send-buffer-sizes have been made
	  configurable, allowing for bigger and smaller packets. Thanks to
	  Aman Gupta for the patch.
	* olsrd plugin: The new OLSRd plugin queries routing information from
	  the “Optimized Link State Routing” daemon.
	* rrdtool plugin: A new configuration option allows to define a random
	  write delay when writing RRD files. This spreads the load created by
	  writing RRD files more evenly. Thanks to Mariusz Gronczewski for the
	  patch.
	* swap plugin: The possibility to collect swapped in/out pages has
	  been added to the Swap plugin. Thanks to Stefan Völkel for the
	  patch.
	* tokyotyrant plugin: The new TokyoTyrant plugin reads the number of
	  records and file size from a running Tokyo Tyrant server. Thanks to
	  Paul Sadauskas for the patch.
	* unixsock plugin: Add the “GETTHRESHOLD” command. This command can be
	  used to query the thresholds configured for a particular identifier.
	* write_http plugin: The new Write HTTP plugin sends the values
	  collected by collectd to a web-server using HTTP POST requests.
	  Thanks to Paul Sadauskas for the patch.
	* zfs_arc plugin: The new ZFS ARC plugin collects information about
	  the “Adaptive Replacement Cache” (ARC) of the “Zeta File-System”
	  (ZFS). Thanks to Anthony Dewhurst for the patch.
	* empty_counter match: The new Empty Counter match matches value
	  lists, where at least one data source is of type COUNTER and the
	  counter value of all counter data sources is zero.

2009-12-18, Version 4.7.5
	* Build system, java plugin: Don't use “find -L” to search for Java
	  headers, because it's a GNU extension.
	* Build system: Support for parallel builds has been improved. Thanks
	  Sebastian Harl and Stefan Völkel for looking into this.
	* collectd: Print error messages to STDERR if no log plugin has been
	  loaded.
	* memory plugin: Handling of >4 Gbyte of memory has been fixed.
	* network plugin: The license has been changed to LGPL 2.1.
	* oracle plugin: Reconnect to the database if the connection dies.
	* rrdcached plugin: Work-around for a bug in RRDtool 1.4rc2 has been
	  added.
	* snmp plugin: Handling of negative values has been fixed. Strings
	  containing control characters are now interpreted as hex-strings.
	* unixsock plugin: A memory leak in the LISTVAL command has been
	  fixed. Thanks to Ben Knight for his patch.

2009-10-03, Version 4.7.4
	* Build system: Issues when building the iptables plugin have been
	  fixed.
	* exec plugin: Clear the signal block mask before calling exec(2).
	* perl plugin: Declare the “environ” variable. This solves build
	  issues on some platforms.
	* processes plugin: Remove unnecessary call of realloc(3). Thanks to
	  Andrés J. Díaz for the patch.
	* unixsock plugin: Fix a (well hidden) race condition related to file
	  descriptor handling.

2009-09-13, Version 4.7.3
	* collectd: Fix a possible but very rare invalid “free” in the caching
	  code. Thanks to Sebastian Harl for the patch.
	* collectd: Remove old values when a cache entry is marked as missing.
	  This way the “GETVAL” command of the UnixSock plugin doesn't return
	  old, no longer valid values when this happens. Thanks to Andrés J.
	  Díaz for the patch.
	* collectd: The “plugin_unregister_read” function has been fixed.
	* apache, ascent, bind, curl, nginx plugins: Advise the cURL library
	  to follow redirects. Thanks to Joey Hess for reporting this bug.
	* df plugin: Check the ignorelist before stating the file system,
	  possibly reducing the number of stats considerably. Thanks to Joey
	  Hess for reporting this bug.
	* iptables plugin: Support for the new libiptc API has been added.
	  Thanks to Sebastian Harl for the patch. The build system has been
	  updated to the plugin only includes the shipped header files when it
	  is linked with the shipped library, too.
	* java plugin: Delay creating the JVM until after the daemon has
	  forked. The JVM internally creates threads that are lost when
	  forking. This means that Java-based plugins are now configured
	  during the init-phase, i. e. later than other plugins.
	* libvirt plugin: Re-connect to libvirtd if connecting fails. Thanks
	  to Alan Pevec for the patch.
	* network plugin: Fix the handling of the “CacheFlush” option: The
	  value was assigned to a wrong variable. The initialization of the
	  gcrypt library, which is used for signing / encrypting traffic, has
	  been fixed. Thanks to Luke Heberling for the patch.
	* powerdns plugin: Set a timeout when reading data from the datagram
	  socket. Handling of the “LocalSocket” option has been fixed.  An
	  incorrectly used “type” has been corrected. Thanks to Luke Heberling
	  for his patches.

2009-07-19, Version 4.7.2
	* Build system: Support for `DESTDIR' has been fixed in the Java
	  bindings.
	* collectd: Okay-notifications have been fixed. Thanks to Andrés J.
	  Díaz for fixing this bug.
	* collectd: A programming error has been fixed in the notification
	  code. The bug may result in an assertion failure.
	* memcached plugin: Portability fix for Solaris. Thanks to Amit Gupta
	  for reporting the bug.
	* ping plugin: Link the plugin with libm.

2009-06-02, Version 4.7.1
	* Build system: Detection of Java has been improved and missing
	  details have been added to the configuration summary. Support for
	  libtool 2.2 has been added.
	* collectd: Two bugs with the threshold checking have been fixed. The
	  first one prevented thresholds to be checked at all, the second one
	  caused wrong behavior with the persistency option. Thanks to Andrés
	  J. Díaz for fixing these problems.
	* collectd: Handling of the `Include' configuration option has been
	  fixed.
	* rrdtool plugin: Make sure initialization is run only once. This
	  resolves problems under Solaris and potentially other systems.
	  Thanks to Amit Gupta for reporting this bug.
	* java plugin: Make it possible to use dots ('.') instead of slashes
	  ('/') as the class separator. Thanks to Randy Rizun for pointing
	  this out.
	* swap plugin: A work-around for 32-bit Solaris has been added. Thanks
	  to Doug MacEachern for the patch.

2009-05-11, Version 4.7.0
	* apache plugin: Support to query multiple servers has been added.
	  Thanks to Amit Gupta for the patch.
	* apache plugin: Handling of lighttpd's scoreboard statistics has been
	  improved. Thanks to Amit Gupta for the patch.
	* conntrack plugin: The new conntrack plugin collects the connection
	  tracking table size. Thanks to Tomasz Pala for the patch.
	* fscache plugin: The new fscache plugin collects statistics about
	  Linux' file-system based caching framework. Thanks to Edward
	  Konetzko for the patch.
	* gmond plugin: The new gmond plugin can receive and interpret
	  multicast traffic from Ganglia's gmond daemon.
	* java plugin: The new java plugin exports the collectd API to Java,
	  making it possible to write extensions to collectd in Java.
	* memcachec plugin: The new memcachec plugin queries data from a
	  memcached daemon and parses it similar to the cURL plugin. Thanks to
	  Doug MacEachern for the initial code.
	* memcached plugin: Support for connections over UNIX domain sockets
	  has been added. Thanks to Franck Lombardi for the patch.
	* memory plugin: Support for OpenBSD and possibly other *BSDs has been
	  added. Thanks to Simon Kuhnle for the patch.
	* mysql plugin: Support to query multiple databases has been added.
	  Thanks to Doug MacEachern for the patch.
	* mysql plugin: Master/slave statistics have been added.
	* mysql plugin: Lock statistics have been added. Thanks to Rodolphe
	  Quiédeville for the patch.
	* network plugin: The possibility to sign or encrypt network traffic
	  has been added.
	* protocols plugin: The new protocols plugin provides information
	  about network protocols, such as IP, TCP and UDP.
	* snmp plugin: The intervals given in the configuration of the SNMP
	  plugin must no longer be a multiple of the global interval.
	* table plugin: The new Table plugin provides parsing for table-like
	  structured files, such as many files beneath /proc.
	* ted plugin: The new TED plugin reads power consumption measurements
	  from “The Energy Detective” (TED). Thanks to Eric Reed for this
	  plugin.
	* onewire plugin: The new `Interval' option allows collecting
	  information from OneWire sensors at arbitrary intervals.
	* ping plugin: Support for collecting the drop rate and standard
	  deviation of round-trip times has been added.
	* uptime plugin: The new uptime plugin can collect the server's
	  uptime. Thanks to Marco Chiappero for the patch.

2009-09-10, Version 4.6.5
	* collectd: Remove old values when a cache entry is marked as missing.
	  This way the “GETVAL” command of the UnixSock plugin doesn't return
	  old, no longer valid values when this happens. Thanks to Andrés J.
	  Díaz for the patch.
	* apache, ascent, bind, curl, nginx plugins: Advise the cURL library
	  to follow redirects. Thanks to Joey Hess for reporting this bug.
	* df plugin: Check the ignorelist before stating the file system,
	  possibly reducing the number of stats considerably. Thanks to Joey
	  Hess for reporting this bug.
	* iptables plugin: Support for the new libiptc API has been added.
	  Thanks to Sebastian Harl for the patch. The build system has been
	  updated to the plugin only includes the shipped header files when it
	  is linked with the shipped library, too.
	* libvirt plugin: Re-connect to libvirtd if connecting fails. Thanks
	  to Alan Pevec for the patch.
	* powerdns plugin: Set a timeout when reading data from the datagram
	  socket. Handling of the “LocalSocket” option has been fixed.  An
	  incorrectly used “type” has been corrected. Thanks to Luke Heberling
	  for his patches.

2009-07-18, Version 4.6.4
	* collectd: Okay-notifications have been fixed. Thanks to Andrés J.
	  Díaz for fixing this bug.
	* collectd: A programming error has been fixed in the notification
	  code. The bug may result in an assertion failure.
	* memcached plugin: Portability fix for Solaris. Thanks to Amit Gupta
	  for reporting the bug.

2009-06-02, Version 4.6.3
	* Build system, various plugins: Many build fixes for FreeBSD,
	  OpenBSD, NetBSD, Solaris and Mac OS X. Big thanks to Doug MacEachern
	  for many fixes and providing a build system for many platforms,
	  Ulf Zimmermann for providing a FreeBSD system and Simon Kuhnle for
	  providing an OpenBSD system.
	* collectd: Two bugs with the threshold checking have been fixed. The
	  first one prevented thresholds to be checked at all, the second one
	  caused wrong behavior with the persistency option. Thanks to Andrés
	  J. Díaz for fixing these problems.
	* collectd: Handling of the `Include' configuration option has been
	  fixed.
	* battery plugin: Don't complain about a missing directory every
	  interval.
	* exec plugin: Allow executed programs to close STDERR. Thanks to
	  Thorsten von Eicken for reporting this problem.
	* irq plugin: Fix handling of overflowing 32-bit counters. Thanks to
	  Tomasz Pala for the patch.
	* perl plugin: Portability build-fixes. Thanks to Doug MacEachern for
	  the patch.
	* memory plugin: Fix a potential problem under Solaris.
	* swap plugin: A work-around for 32-bit Solaris has been added. Thanks
	  to Doug MacEachern for the patch.

2009-03-18, Version 4.6.2
	* collectd: Some Solaris utility code has been improved.
	* filter subsystem: Allow `Chains' without default targets.
	* liboping: A patch to comply with strict aliasing rules has been
	  added.
	* timediff match: Fix a typo: The match was registered with a wrong
	  name which prevented this match to be used as documented. Thanks to
	  Bruno Prémont for finding this problem.
	* bind plugin: Fix collection of the cached RR sets. The number of RR
	  sets currently in the cache was collected as a counter value, which
	  is nonsense. Thanks to Bruno Prémont for implementing this.
	* dns plugin: Don't pass NULL to `pcap_open_live': Some systems,
	  primarily BSDs, don't take it well and crash.
	* oracle plugin: Portability to 64 bit systems has been improved.
	* postgresql plugin: The default configuration has been improved.
	* rrdtool plugin: Fix a possible race condition: If the network plugin
	  is brought and dispatches a value before the rrdtool plugin is
	  initialized, the daemon may crash.

2009-02-22, Version 4.6.1
	* collectd: Many documentation fixes.
	* Collectd::Unixsock: Error handling has been improved.
	* regex match: Don't link with the PCRE library.
	* bind plugin: Various bugs have been fixed. Thanks to Bruno Prémont
	  for finding and fixing most of them.
	* ipmi plugin: Fix an off-by-one error which could cause segmentation
	  faults. Thanks to Peter Holik for his patch.

2009-02-16, Version 4.6.0
	* collectd: Added the `filter chain' infrastructure, which allows the
	  user to use `matches' and `targets' to control value processing.
	* collectd: The new `-T' command line argument allows more in-depth
	  testing of a configuration. Thanks to Doug MacEachern for the patch.
	* collectd-nagios: The Nagios integration command has been updated to
	  use libcollectdclient. The `percentage' aggregation function has
	  been added. Thanks to Fabian Linzberger for the patch.
	* libcollectdclient: A library which abstracts communication with the
	  unixsock plugin for clients has been added.
	* regex match: Match values by their identifies using regular
	  expressions.
	* timediff match: Match for values with an invalid timestamp.
	* value match: Select values by their data sources' values.
	* notification target: Create and dispatch a notification.
	* replace target: Replace parts of an identifier using regular
	  expressions.
	* set target: Set (overwrite) entire parts of an identifier.
	* bind plugin: This new plugin uses the new HTTP/XML interface to BIND
	  statistics, allowing very detailed name server statistics. Thanks to
	  Bruno Prémont for this plugin.
	* cpu plugin: Report `interrupt' separately when using
	  sysctlbyname(3) (used under *BSD). Support for sysctl(3), for
	  example for native OpenBSD support, has been added. Thanks to Simon
	  Kuhnle for the patch.
	* csv plugin: Make it possible to write values to STDOUT instead of
	  files. This is meant for testing purposes mostly. The output written
	  to STDOUT is compatible with the exec plugin. Thanks to Doug
	  MacEachern for the patch.
	* curl plugin: This new plugin can be used to read web pages and parse
	  them using the same mechanism that's used in the tail plugin.
	* dbi plugin: This new plugin allows you to connect to a variety of
	  relational databases and use SQL to gather custom statistics from
	  it. It is similar to the already existing PostgreSQL plugin but uses
	  libdbi to communicate with the database(s).
	* interface plugin: Use the ignorelist framework when selecting /
	  ignoring interfaces. This allows one to use regular expressions to
	  select interfaces, too.
	* ipmi plugin: Handle temporary IPMI error conditions more gracefully.
	  Thanks to Bruno Prémont for this patch.
	* memcached plugin: Add hit-ratio metric. Thanks to Doug MacEachern
	  for the patch.
	* mysql plugin: Allow connecting to a database via the UNIX domain
	  socket, too. Thanks to Mirko Buffoni for the patch.
	* network plugin: Further performance improvements for the receive
	  code. This hopefully will help very large setups.
	* openvpn plugin: This new plugin collects statistics provided by the
	  OpenVPN daemon. Thanks to Doug MacEachern for the patch.
	* oracle plugin: This new plugin allows you to connect to an Oracle
	  database and use SQL to gather custom statistics from it. It is
	  similar to the already existing PostgreSQL plugin.
	* perl plugin: Compatibility fixes for broken versions of Perl 5.10
	  have been added.
	* perl plugin: Export the newly added plugin_write() to Perl plugins.
	* perl plugin: Added support for `notification meta data'.
	* perl plugin: Added support for the `filter chain' infrastructure by
	  allowing plugins to register `matches' and `targets'.
	* postgresql plugin: The preferred configuration syntax has been
	  updated to be in line with the syntax used by the new dbi and oracle
	  plugins. The compatibility code for the old syntax is present.
	  Support for the new `Result' blocks and the interval parameter has
	  been added.
	* processes plugin: Stacksize and virtual memory usage statistics have
	  been added. Portability fixes.
	* rrdcached plugin: This new plugin uses the (still in development)
	  RRD accelerator daemon, rrdcached. This daemon works very similar to
	  the original rrdtool plugin of collectd, but adds some more nice
	  features.
	* swap plugin: Code for OpenBSD (and possibly other *BSDs) has been
	  added.

2009-05-09, Version 4.5.4
	* Build system, various plugins: Many build fixes for FreeBSD,
	  OpenBSD, NetBSD, Solaris and Mac OS X. Big thanks to Doug MacEachern
	  for many fixes and providing a build system for many platforms,
	  Ulf Zimmermann for providing a FreeBSD system and Simon Kuhnle for
	  providing an OpenBSD system.
	* collectd: Fix a potential race condition when creating directories.
	* battery plugin: Don't complain about a missing directory every
	  interval.
	* dns plugin: Slight portability fixes.
	* exec plugin: Allow executed programs to close STDERR. Thanks to
	  Thorsten von Eicken for reporting this problem.
	* irq plugin: Fix handling of overflowing 32-bit counters. Thanks to
	  Tomasz Pala for the patch.
	* perl plugin: Portability build-fixes. Thanks to Doug MacEachern for
	  the patch.
	* rrdtool plugin: Fix a possible race condition: If the network plugin
	  is initialized and dispatches a value before the rrdtool plugin is
	  initialized, the daemon may crash.
	* memory plugin: Fix a potential problem under Solaris.

2009-02-22, Version 4.5.3
	* build system: The check for libupsclient even when `pkg-config' is
	  not available.
	* collectd: Fix error handling in the global cache.
	* Collectd::Unixsock: Error handling has been improved.
	* ascent plugin: Fix a memory leak. Thanks to Bruno Prémont for his
	  patch.
	* ipmi plugin: Fix an off-by-one error which could cause segmentation
	  faults. Thanks to Peter Holik for his patch.
	* tcpconns plugin: An endianness problem has been fixed in the *BSD
	  code. Thanks to "thated" for reporting this.

2009-01-02, Version 4.5.2
	* build system: Check for `mysql.h' and `mysql/mysql.h', since the
	  file may be in both locations, especially when the database was
	  installed in a non-standard path. Thanks to Dusty Doris for
	  reporting this.
	* build system: Handle the _POSIX_PTHREAD_SEMANTICS defined, needed by
	  Solaris, in the configure script automatically.
	* build system, tcpconns plugin: Check for `kvm_nlist' and
	  `kvm_openfiles' before enabling the plugin: Solaris provides a KVM
	  library with similar functions to the BSD variant, but doesn't
	  provide these necessary functions.
	* collectd.conf(5): Various fixes and clarifications.
	* collectd: Remove a GNUism (unnamed unions), thus improving
	  portability.
	* collectd, apcups plugin: Include "collectd.h" before <stdlib.h>.
	  This solves portability problems, especially for Solaris.
	* dns plugin: Fix a portability problem with NetBSD.
	* filecount plugin: Fix an off-by-one error. This error may cause a
	  segmentation fault.
	* network plugin: Fix the handling of `type' in the network protocol.
	  Due to a programming mistake, only 4 or 8 bytes would be copied to a
	  much larger buffer. This caused the `type' to be transferred much
	  more often than necessary. In some cases, e. g. the `cpu' and
	  `cpufreq' plugins being used at the same time, data may be corrupted
	  in those files. Thanks to Bruno Prémont for debugging and reporting
	  this issue.
	* processes plugin: Fix a possible segmentation fault when specifying
	  invalid configuration options.
	* unixsock plugin: Make sure the initialization function is run only
	  once. This resolves a file descriptor leak under systems which run
	  the initialization more than once, such as Solaris.

2008-10-16, Version 4.5.1
	* build system: Change `--enable-<plugin>' to abort with an error if
	  dependencies are not met. Thanks to Bruno Prémont for the patch.
	  Also, the poisoning of various string functions has been restricted
	  to debug builds.
	* collectd: Fix a memory leak in the global value cache. With every
	  *missing* value a couple of bytes would be leaked. Another memory
	  leak in the configuration handling code has been fixed. Thanks to
	  Niraj Tolia for reporting these issues.
	* collectd: Fix an off-by-one error in the ignorelist functionality.
	  When using regular expressions, the last character would be missing,
	  possibly matching differently from what one would expect.
	* collectdmon: Don't block SIGCHLD. This fixes a potential portability
	  problem.
	* collectd-nagios: Fix handling of the `-d' option. Thanks to Fabian
	  Linzberger for reporting the bug.
	* iptables plugin: Fix an off-by-one error. If a string was just one
	  character too long, it was truncated instead of reporting an error.
	* network plugin: Fix a memory leak in the configuration handling
	  code. Thanks to Niraj Tolia for reporting this issue.
	* perl plugin: Log an error message if bootstrapping `Collectd' fails.
	* postgresql plugin: Don't reopen connection during reinitialization.
	  This fixes a bug under Solaris and potentially other platforms.
	  Missing calls to `PQclear' have been added, too. This fixes memory
	  leaks. Thanks to ``Admin'' for reporting these bugs.
	* snmp plugin: Don't expect null-terminated strings from the Net-SNMP
	  library.
	* tail plugin: Call `clearerr(3)' after reading an EOF. This fixes
	  problems with some `libc's. Thanks to Matthias Lay for reporting the
	  bug.

2008-09-04, Version 4.5.0
	* collectd: Added the ability to flush certain identifiers.
	* collectd: The concept of `notification meta data' has been
	  introduced.
	* filecount plugin: The new filecount plugin counts the number of
	  files in a directory and its subdirectories.
	* ipmi plugin: Sensor names have been changed to ensure unique names.
	  Notifications upon added and removed sensors can now be generated.
	* notify_desktop plugin: This new plugin sends notifications to the
	  X desktop using the structure defined in the `Desktop Notification
	  Specification'.
	* notify_email plugin: This new plugin sends out notifications via
	  email, using the `esmtp' library.
	* onewire plugin: The new experimental(!) onewire plugin reads values,
	  such as temperatures, from sensors connected to the computer via the
	  onewire bus.
	* perl plugin: Improved synchronized access to internal data structures
	  and fixed a possible dead-lock.
	* perl plugin: Added the ability to flush certain identifiers and marked
	  plugin_flush_all() and plugin_flush_one() as deprecated in favor of
	  plugin_flush().
	* perl plugin: Added the ability to configure Perl plugins.
	* postgresql plugin: The new postgresql plugin collects statistics
	  about or from a PostgreSQL database.
	* processes plugin: The `ProcessMatch' option has been added.
	* rrdtool plugin: Implement throttling of the `update queue' to lessen
	  IO load.
	* tcpconns plugin: This plugin has been ported to OpenBSD.
	* thermal plugin: The new thermal plugin collects system temperatures
	  using Linux ACPI thermal zone data.

2009-01-02, Version 4.4.5
	* build system: Check for `mysql.h' and `mysql/mysql.h', since the
	  file may be in both locations, especially when the database was
	  installed in a non-standard path. Thanks to Dusty Doris for
	  reporting this.
	* build system: Handle the _POSIX_PTHREAD_SEMANTICS defined, needed by
	  Solaris, in the configure script automatically.
	* collectd.conf(5): Various fixes and clarifications.
	* apcups plugin: Include "collectd.h" before <stdlib.h>. This solves
	  portability problems, especially for Solaris.
	* dns plugin: Fix a portability problem with NetBSD.
	* network plugin: Fix the handling of `type' in the network protocol.
	  Due to a programming mistake, only 4 or 8 bytes would be copied to a
	  much larger buffer. This caused the `type' to be transferred much
	  more often than necessary. In some cases, e. g. the `cpu' and
	  `cpufreq' plugins being used at the same time, data may be corrupted
	  in those files. Thanks to Bruno Prémont for debugging and reporting
	  this issue.
	* unixsock plugin: Make sure the initialization function is run only
	  once. This resolves a file descriptor leak under systems which run
	  the initialization more than once, such as Solaris.

2008-10-16, Version 4.4.4
	* build system: Change `--enable-<plugin>' to abort with an error if
	  dependencies are not met. Thanks to Bruno Prémont for the patch.
	  Also, the poisoning of various string functions has been restricted
	  to debug builds.
	* collectd: Fix a memory leak in the global value cache. With every
	  *missing* value a couple of bytes would be leaked. Another memory
	  leak in the configuration handling code has been fixed. Thanks to
	  Niraj Tolia for reporting these issues.
	* collectd: Fix an off-by-one error in the ignorelist functionality.
	  When using regular expressions, the last character would be missing,
	  possibly matching differently from what one would expect.
	* collectdmon: Don't block SIGCHLD. This fixes a potential portability
	  problem.
	* collectd-nagios: Fix handling of the `-d' option. Thanks to Fabian
	  Linzberger for reporting the bug.
	* network plugin: Fix a memory leak in the configuration handling
	  code. Thanks to Niraj Tolia for reporting this issue.
	* perl plugin: Log an error message if bootstrapping `Collectd' fails.
	* tail plugin: Call `clearerr(3)' after reading an EOF. This fixes
	  problems with some `libc's. Thanks to Matthias Lay for reporting the
	  bug.

2008-09-01, Version 4.4.3
	* collectd: Fix a memory leak in the threshold checking code.
	* memcached plugin: Fix a too short timeout and a related file
	  descriptor leak.
	* memory plugin: A typo in the libstatgrab code has been fixed.
	* snmp plugin: Fix a possible memory leak.

2008-07-15, Version 4.4.2
	* build system: Use pkg-config to detect the upsclient library.
	* collectd: Try even harder to determine the endianess of the
	  architecture collectd is being built on.
	* disk plugin: Fix for Linux 2.4: A wrong field was used as the name
	  of disks.
	* dns plugin: Fix compilation errors with BIND versions 19991001
	  through 19991005.
	* network plugin: Bugfix in the init routine: The init function
	  cleared a buffer regardless of its contents. This could lead to lost
	  values under Solaris.
	* nginx plugin: Remove usage of the thread-unsafe `strtok' function.
	* vserver plugin: Remove usage of the thread-unsafe `readdir'
	  function.
	* wireless plugin: Work around incorrect noise and power values
	  returned by some broken drivers.

2008-06-03, Version 4.4.1
	* collectd: Fix the `DataSource' option within `Type' blocks. Thanks
	  to kyrone for reporting this.
	* collectd: Fixed min/max output in notifications generated by
	  threshold checking.
	* collectd-nagios: Fix the protocol used to communicate with the
	  daemon.
	* perl plugin: Fail noisily, but don't shutdown the daemon, if
	  initialization has errors. An issue with Perl 5.10 has been fixed.
	* teamspeak2 plugin: Fixed an out of bound array access. Thanks to
	  René Rebe and Siegmund Gorr for reporting this.

2008-05-06, Version 4.4.0
	* collectd: Internal code cleanups.
	* collectd: Added support for a `Flush' command in the unixsock and
	  exec plugins. This command can be used to force a plugin (or all) to
	  flush its values to disk.
	* collectd: Thresholds can now be configured to apply to one data
	  source only, making it possible to configure different thresholds
	  for each data source.
	* apache, nginx plugins: Added the possibility to disable host and/or
	  peer verification.
	* ascent plugin: The new ascent plugin reads and parses the statistics
	  page of an Ascent server.
	* cpu plugin: Support for the statgrab library has been added.
	* disk plugin: The possibility to ignore certain disks or collect only
	  specific disks has been added.
	* disk plugin: Support for the statgrab library has been added.
	* ipmi plugin: The new ipmi plugin uses the OpenIPMI library to read
	  sensor values via IPMI, the intelligent platform management
	  interface.
	* iptables plugin: The iptc library that is used by the iptables
	  plugin has been added to the distribution, because it is not
	  provided by all distributions and removed from at least one.
	* powerdns plugin: The new powerdns plugin reads statistics from an
	  authoritative or a recursing PowerDNS name server.
	* rrdtool plugin: The size of the files generated with the default
	  configuration has been decreased.
	* tail plugin: The new tail plugin can be used to gather statistics by
	  continuously reading from log files.
	* teamspeak2 plugin: The new teamspeak2 plugin connects to a
	  TeamSpeak2 server and collects statistics about the number of users
	  and number of channels.
	* users plugin: Support for the statgrab library has been added.
	* vmem plugin: The new vmem plugin collects very detailed statistics
	  about the virtual memory subsystem of Linux.

2008-08-30, Version 4.3.4
	* Build system: Improved detection of and linking with the statgrab
	  library.
	* collectd: Portability fixes, especially to determine endianess more
	  reliable.
	* Various plugins: Fix format strings.
	* disk plugin: A fix for giving disks under Linux 2.4 the right names
	  again has been applied.
	* memcached plugin: Fix a too short timeout and a related file
	  descriptor leak.
	* memory plugin: A typo in the libstatgrab code has been fixed.
	* network plugin: A fix in the initialization function solves problems
	  under Solaris.
	* nginx plugin: A thread-unsafe function has been replaced.
	* vserver plugin: A thread-unsafe function has been replaced.
	* wireless plugin: A work-around for broken wireless drivers has been
	  added.

2008-04-22, Version 4.3.3
	* build system: Improved detection of several libraries, especially if
	  they are in non-standard paths.
	* build system: Portability fixes: Automatically define "_REENTRANT"
	  if the libc expects it.
	* collectd: Error and warning messages have been improved.
	* collectd: Check for the BYTE_ORDER and BIG_ENDIAN defines before
	  using them.
	* apache plugin: Allocate new memory when reading a webpage instead of
	  using a buffer of static size.
	* exec plugin: Close (almost) all filedescriptors before exec(2)ing
	  the program.
	* hddtemp plugin: Error and warning messages have been improved.
	* sensors plugin: Fix sensor collection for some chip types.

2008-03-29, Version 4.3.2
	* collectd: Fix configuration of the `FailureMax', `WarningMax', and
	  `Persist' threshold options.
	* collectd: Fix handling of missing values in the global value cache.
	* collectd: Improved error messages when parsing the configuration.
	* sensors plugin: Fix temperature collection with libsensors4.
	* unixsock plugin: Fix mixed input and output operation on streams.
	* wireless plugin: Fix reading noise value.

2008-03-05, Version 4.3.1
	* exec plugin: Set supplementary group IDs.
	* network plugin:
	  + Use `memcpy' when constructing/parsing a package to avoid
	    alignment problems on weird architectures, such as Sparc.
	  + Translate doubles to/from the x86 byte representation to ensure
	    cross-platform compatibility.
	* ping plugin: Correct the handling of the `TTL' setting.
	* swap plugin: Reapply a patch for Solaris.
	* tcpconns plugin: Portability improvements.

2008-02-18, Version 4.3.0
	* collectd: Notifications have been added to the daemon. Notifications
	  are status messages that may be associated with a data instance.
	* collectd: Threshold checking has been added to the daemon. This
	  means that you can configure threshold values for each data
	  instance. If this threshold is exceeded a notification will be
	  created.
	* collectd: The new `FQDNLookup' option tells the daemon to use the
	  full qualified domain name as the hostname, not just the host part
	  es returned by `gethostname(2)'.
	* collectd: Support for more than one `TypesDB' file has been added.
	  This is useful when one such file is included in a package but one
	  wants to add custom type definitions.
	* collectd: The `Include' config option has been expanded to handle
	  entire directories and shell wildcards.
	* collectdmon: The new `collectdmon' binary detects when collectd
	  terminates and automatically restarts it again.
	* csv plugin: The CSV plugin is now able to store counter values as a
	  rate, using the `StoreRates' configuration option.
	* exec plugin: Handling of notifications has been added and the
	  ability to pass arguments to the executed programs has been added.
	* hddtemp plugin: The new `TranslateDevicename' option lets you
	  disable the translation from device names to major-minor-numbers.
	* logfile plugin: Handling of notifications has been added.
	* ntpd plugin: The new `ReverseLookups' can be used to disable reverse
	  domain name lookups in this plugin.
	* perl plugin: Many internal changes added support for handling multiple
	  threads making the plugin reasonably usable inside collectd. The API has
	  been extended to support notifications and export global variables to
	  Perl plugins; callbacks now have to be identified by name rather than a
	  pointer to a subroutine. The plugin is no longer experimental.
	* uuid plugin: The new UUID plugin sets the hostname to an unique
	  identifier for this host. This is meant for setups where each client
	  may migrate to another physical host, possibly going through one or
	  more name changes in the process. Thanks to Richard Jones from
	  Red Hat's Emerging Technology group for this plugin.
	* libvirt: The new libvirt plugin uses the `libvirt' library to query
	  CPU, disk and network statistics about guest systems on the same
	  physical server. Thanks to Richard Jones from Red Hat's Emerging
	  Technology group for this plugin.

2008-04-22, Version 4.2.7
	* build system: Improved detection of several libraries, especially if
	  they are in non-standard paths.
	* build system: Portability fixes: Automatically define "_REENTRANT"
	  if the libc expects it.
	* collectd: Error and warning messages have been improved.
	* collectd: Check for the BYTE_ORDER and BIG_ENDIAN defines before
	  using them.
	* apache plugin: Allocate new memory when reading a webpage instead of
	  using a buffer of static size.
	* exec plugin: Close (almost) all filedescriptors before exec(2)ing
	  the program.
	* hddtemp plugin: Error and warning messages have been improved.
	* sensors plugin: Fix sensor collection for some chip types.

2008-03-29, Version 4.2.6
	* collectd: Improved error messages when parsing the configuration.
	* sensors plugin: Fix temperature collection with libsensors4.
	* unixsock plugin: Fix mixed input and output operation on streams.
	* wireless plugin: Fix reading noise value.

2008-03-04, Version 4.2.5
	* apache plugin: Improved initialization and error messages.
	* exec plugin: Set supplementary group IDs.
	* network plugin:
	  + Create separate threads for reading from the socket and parsing
	    and dispatching incoming packets. Versions prior to this may have
	    problems in high-load situations, where the socket receive buffers
	    overflows, resulting in gaps in the data.
	  + Use `memcpy' when constructing/parsing a package to avoid
	    alignment problems on weird architectures, such as Sparc.
	  + Translate doubles to/from the x86 byte representation to ensure
	    cross-platform compatibility.
	* ping plugin: Correct the handling of the `TTL' setting.
	* rrdtool plugin: Ensure correct handling of the `RRATimespan' option.
	* swap plugin: Reapply a patch for Solaris.
	* tcpconns plugin: Portability improvements.

2008-01-21, Version 4.2.4
	* unixsock plugin: A bug in the unixsock plugin caused it not to set
	  the permission on the socket as documented in the manpage. Thanks to
	  Evgeny Chukreev for fixing this issue.
	* collectd: The documentation has been improved.

2007-12-28, Version 4.2.3
	* sensors plugin: Updated the plugin to build and work with version 3
	  of the libsensors library.

2007-12-15, Version 4.2.2
	* nginx plugin: Incorrect comparison of strings lead to a segfault
	  when using the plugin. Thanks to Saulius Grigaliunas for fixing
	  this.
	* logfile plugin: The config option `Timestamp' was handled
	  incorrectly and basically always active. Thanks to Luke Heberling
	  for fixing this.

2007-11-08, Version 4.2.1
	* tcpconns plugin: Don't complain about a missing file if IPv6 is not
	  enabled on the host.
	* snmp plugin: Fix a memory leak.

2007-10-27, Version 4.2.0
	* collectd: The new config option `Include' lets you include other
	  configfiles and thus split up your config into smaller parts. This
	  may be especially interesting for the snmp plugin to keep the data
	  definitions separate from the host definitions.
	* ipvs plugin: The new `ipvs' plugin collects IPVS connection statistics
	  (number of connections, octets and packets for each service and
	  destination). Thanks to Sebastian Harl for this plugin.
	* memcached plugin: The new `memcached' plugin connects to a memcached
	  daemon process and collects statistics of this distributed caching
	  system. Thanks to Antony Dovgal for contributing this plugin.
	* nginx plugin: The new `nginx' plugin reads the status page of an
	  nginx daemon and saves the handled connections and requests.
	* perl plugin: Many changes, including the added `EnableDebugger'
	  config option which lets you debug your Perl plugins more easily.
	* rrdtool plugin: Use the thread-safe RRD-library if available. Try to
	  be more thread-safe otherwise by locking calls to the library.
	* snmp plugin: Added the options `Scale' and `Shift' to Data-blocks to
	  correct the values returned by SNMP-agents. If a <data> block is
	  defined as `table' the instance is now optional. The sequence number
	  is used as the type-instance in this case. The new `InstancePrefix'
	  option allows to add arbitrary prefixes to the type-instance.
	* tcpconns plugin: The new `tcpconns' plugin collects the number of
	  certain TCP connections and what state they're in. This can be used
	  to see how many connections your FTP server has to handle or how
	  many outgoing connections your mailserver has open.

2008-01-11, Version 4.1.6
	* unixsock plugin: A bug in the unixsock plugin caused it not to set
	  the permission on the socket as documented in the manpage. Thanks to
	  Evgeny Chukreev for fixing this issue.
	* collectd: The documentation has been improved.

2007-12-27, Version 4.1.5
	* rrdtool plugin: Fix a memory leak that only occurred in very-low-
	  memory situations.
	* sensors plugin: Updated the plugin to build and work with version 3
	  of the libsensors library.

2007-11-08, Version 4.1.4
	* Build system: Improve detection of the rrd library, especially if
	  it's in a non-standard location.
	* Build system: A bug when parsing the argument for
	  `--with-libnetsnmp' has been fixed.
	* collectd: Implement `strerror_r' if the libc doesn't provide it.
	* rrdtool plugin: Fix a bug in the shutdown sequence that might cause
	  a deadlock or delay when shutting down the daemon.
	* snmp plugin: Fix a memory leak.

2007-10-24, Version 4.1.3
	* collectd: A build issue under Solaris has been resolved by renaming
	  data types.
	* rrdtool plugin: Use the thread-safe RRD-library if available. Try to
	  be more thread-safe otherwise by locking calls to the library.

2007-09-28, Version 4.1.2
	* apcups plugin: Fix reporting of the `load percent' data.
	* wireless plugin: Correct the handling of cards returning signal and
	  noise quality as percentage.
	* perl plugin: Fix a possible buffer overflow in get_module_name().
	* build system: Further improve the detection of libraries.
	* netlink plugin: Build issues under some older versions of the Linux
	  includes (i. e. Debian Sarge) have been fixed.
	* snmp plugin: Fix a potential segfault when a host times out. Add
	  support for the `timeticks' type. 

2007-09-12, Version 4.1.1
	* Build system: The detection of `libnetlink' has been improved.
	* collectd: The documentation has been fixed in numerous places.
	* exec plugin: Setting the group under which to run a program has been
	  fixed.
	* collectd: The `sstrerror' function was improved to work correctly
	  with the broken GNU version of `strerror_r'.
	* collectd: Write an error message to STDERR when loading of a plugin
	  fails.
	* apcups plugin: Fix the `types' used to submit the values: They still
	  has an `apcups_' prefix which doesn't work anymore.
	* rrdtool plugin: Create new RRD-files with the `begin' time set to
	  whatever the client thinks is `now'..

2007-09-01, Version 4.1.0
	* Build system: The build system has been changed to automatically
	  disable all plugins, which are missing dependencies. The dependency
	  checking has been removed from the plugins themselves to remove
	  redundancy.
	* Flexible interval: The interval of collected data is now sent along
	  with the data itself over the network, so that the interval-settings
	  of server and clients no longer needs to match.
	* netlink plugin: The new `netlink' plugin connects to the Linux
	  kernel using a netlink socket and uses it to query information about
	  interfaces, qdiscs and classes.
	* rrdtool plugin: The cache is now dumped to disk in an extra thread
	  to not block data collection.
	* snmp plugin: The new `snmp' plugin can read values from SNMP enabled
	  network devices, such as switches, routers, thermometers, rack
	  monitoring servers, etc. The collectd-snmp(5) manpage documents this
	  plugin.
	* unixsock plugin: Added the `LISTVAL' command.
	* xmms plugin: The new `xmms' plugin graphs the bitrate and frequency
	  of music played with xmms.

2007-09-28, Version 4.0.9
	* apcups plugin: Fix reporting of the `load percent' data.
	* wireless plugin: Correct the handling of cards returning signal and
	  noise quality as percentage.
	* perl plugin: Fix a possible buffer overflow in get_module_name().

2007-09-12, Version 4.0.8
	* collectd: The `sstrerror' function was improved to work correctly
	  with the broken GNU version of `strerror_r'.
	* collectd: Write an error message to STDERR when loading of a plugin
	  fails.
	* apcups plugin: Fix the `types' used to submit the values: They still
	  has an `apcups_' prefix which doesn't work anymore.
	* rrdtool plugin: Create new RRD-files with the `begin' time set to
	  whatever the client thinks is `now'..

2007-08-26, Version 4.0.7
	* documentation: Some typos have been fixed and some information has
	  been improved.
	* build system: Many fixes for detecting libraries in unusual places,
	  such as on RedHat systems. The affected libraries are `libcurl',
	  `libmysql', and `libupsclient'.
	* network plugin: Allow the `Port' option to be specified as a number
	  (i. e. without quotes).
	* nut plugin: A fix allows linking the nut plugin against
	  libupsclient, version >= 2.2.0.
	* processes plugin: Fix a potential segmentation fault.

2007-07-30, Version 4.0.6
	* sensors plugin: Fix the ignorelist functionality: Only the `type
	  instance' was used to match against the list, but the documentation
	  told otherwise. This release fixes the code, so it complies with the
	  documentation.
	* syslog plugin: Call `openlog' right when the plugin is loaded, so
	  configuration messages will end up in the logging facility.
	* conrtib/fedora: The contributed specfile for Fedora has been
	  updated.

2007-07-05, Version 4.0.5
	* Portability: More fixes for OpenBSD have been included.

2007-06-24, Version 4.0.4
	* cpu plugin: Fixed the Solaris code.
	* dns plugin: Fixed a build issue for OpenBSD.
	* interface plugin: Fixed the Solaris code.
	* load plugin: Fixed the alternative `/proc' Linux code.
	* memory plugin: Fixed the Solaris code.
	* oconfig: Don't require `-lfl' anymore.

2007-06-19, Version 4.0.3
	* cpu plugin: Fix the Darwin / Mac OS X code.
	* ping plugin: Use the return value of `getpid', not its address.
	* csv, rrdtool plugin: Fixed a bug that prevented an buffer to be
	  initialized correctly.
	* configure: Added `--with-nan-emulation' to aid cross compilation.

2007-06-12, Version 4.0.2
	* hddtemp and ntpd plugin: Corrected the parsing of port numbers when
	  they're given in numerically form.

2007-06-07, Version 4.0.1
	* iptables plugin: A bug in the configuration routine has been fixed.
	  Setting a comment in the configfile will no longer cause a
	  segmentation fault.

2007-06-03, Version 4.0.0
	* collectd: The plugin-infrastructure has been changed to allow for
	  more types of plugins, namely `write' and `log' plugins.
	* collectd: The read-function has been changed to read many plugins in
	  parallel, using threads. Thus, plugins generally need to use
	  thread-safe functions from now on.
	* collectd: The '-t' command line options allows to perform syntax tests
	  of the configuration file and exit immediately.
	* csv plugin: The new `csv' plugin handles output to `comma separated
	  values'-files.
	* rrdtool plugin: The new `rrdtool' plugin handles output to
	  RRD-files. Data can be cached to combine multiple updates into one
	  write to increase IO-performance.
	* network plugin: The new `network' plugin handles IO via the network.
	  It implements a different, much more extensible protocol which can
	  combine many values in one packet, decreasing the number of UDP-
	  packets being sent. It can read from and send to the network and
	  with the appropriate configuration even forward packets to other
	  networks.
	* unixsock plugin: The new `unixsock' plugin provides an interface to
	  communicate with the daemon while it is running. Right now the
	  commands `GETVAL' and `PUTVAL' are implemented, but more are to
	  come.
	* perl plugin: The new `perl' plugin allows you to write extensions
	  for collectd in the scripting-language Perl.
	* logfile plugin: The new `logfile' plugin writes logmessages to files
	  or STDOUT or STDERR.
	* syslog plugin: The new `syslog' plugin sends logmessages to the
	  system's syslog daemon.
	* entropy plugin: The new `entropy' plugin collects the amount of
	  entropy currently being available to the system.
	* exec plugin: The new `exec' plugin forks child processes and reads
	  back values provided by the forked processes.
	* iptables plugin: The new `iptables' plugin reads counters from
	  iptables rules. Thanks to Sjoerd van der Berg for contributing this
	  plugin.
	* irq plugin: The new `irq' plugin collects the IRQ-counters. Thanks
	  to Peter Holik for contributing this plugin.
	* nut plugin: The new `nut' plugin connects the upsd of the `network
	  ups tools' and reads information about the connected UPS.
	* apache plugin: Support for lighttpd's `BusyServers' (aka.
	  connections) field was added by Florent Monbillard.
	* collectd-nagios: The new `collectd-nagios' binary queries values
	  from collectd, parses them and exits according to Nagios-standards.
	* manpages: The manpages have been improved a lot.

2007-09-28, Version 3.11.7
	* wireless plugin: Correct the handling of cards returning signal and
	  noise quality as percentage.

2007-08-31, Version 3.11.6
	* processes plugin: Fix a potential segmentation fault.

2007-05-29, Version 3.11.5
	* configure: Added `AC_SYS_LARGEFILE' for LFS.
	* ntpd plugin: Fix a potential buffer overflow.
	* processes plugin: Fix a bug when run under Linux 2.4. All processes
	  were accounted as `zombies'.

2007-04-10, Version 3.11.4
	* dns plugin: Change the order of includes to make the plugin compile
	  under FreeBSD.

2007-03-30, Version 3.11.3
	* configure: Have the configure-script define `HAVE_LIBKSTAT' instead
	  of the unused `COLLECT_KSTAT'.

2007-02-11, Version 3.11.2
	* plugin: Catch NULL-pointer and try to fix them. Otherwise the
	  NULL-pointer may have been passed to `printf' which causes a
	  segfault with some libcs.

2007-02-10, Version 3.11.1
	* df plugin: Some wrong defines have been fixed so the plugin works
	  under Solaris again.
	* dns plugin: The usage of a struct has been fixed to work with
	  non-GNU libcs.
	* processes plugin: Some missing defines have been added so the plugin
	  compiles cleanly under FreeBSD and presumably other UNIXes.

2006-12-22, Version 3.11.0
	* collectd: The new command line option `-P' makes it easier for
	  distributors to change the location of PID-files.
	* collectd: The daemon shuts down faster now which makes it easier to
	  write init.d-scripts for it.
	* apache plugin: Increase the buffersize to 16k, because the 4k buffer
	  caused problems every now and then.
	* df plugin: New config options allow to ignore certain mountpoints,
	  filesystem types or devices.
	* dns plugin: The new dns plugin uses `libpcap' to capture DNS traffic
	  and interprets it. It collects traffic as well as qtype, opcode and
	  rcode counts.
	* email plugin: Sebastian Harl has contributed this plugin which
	  counts received mails in categories (e. g. ham, spam, virus), spam
	  score (as given by SpamAssassin) and check types.
	* mbmon plugin: Flavio Stanchina has contributed this plugin which
	  uses `mbmon' to gather information from sensors on the motherboard.
	* processes plugin: Collect detailed statistics for configured
	  processes, that's process and thread count, CPU usage, resident
	  segment size and pagefaults.
	* multimeter plugin: Peter Holik contributed a new plugin which
	  queries multimeters.
	* sensors plugin: Lubos Stanek has put much effort into improving this
	  plugin, including `extended naming', collection of voltage values
	  and the possibility to ignore certain values.

2006-12-21, Version 3.10.4
	* Max Kellermann has identified a bug in the server routine: When
	  opening a socket fails the daemon will (re)try opening the socket in
	  an endless loop, ultimately leading to a `EMFILE' error.

2006-11-04, Version 3.10.3
	* Lubos Stanek has identified a bug in the ntpd-plugin: When the
	  ntpd's reply was sent in more than one packet, the buffer size was
	  calculated incorrectly, resulting in the reading of uninitialized or
	  freed memory.

2006-11-01, Version 3.10.2
	* The sample config file has been improved.
	* Errors in the manpages have been corrected.
	* The ping-plugin now adds hosts during initialization, not during
	  startup. This speeds up startup when no network connectivity is
	  available. Also, the hosts are being added later when the network is
	  available.
	* Improved BSD-support for the df-plugin.
	* Fixed syntax errors in the swap-plugin for Mac OS X.
	* Fix a wrong structure being passed to `getnameinfo' in the ntpd-
	  plugin.
	* Don't disable the mysql-plugin if connecting to the database fails
	  during initialization. Instead, try again in increasing intervals.

2006-07-19, Version 3.10.1
	* A bug in the apcups plugin was fixed: Is the plugin is loaded, but
	  the apcups cannot be reached, unconnected sockets will pile up and
	  eventually lead to `Too many open files' errors.

2006-07-09, Version 3.10.0
	* The `disk' plugin has been ported to Darwin.
	* The `battery' plugin should work on many Apple computers now.
	* The `traffic' plugin can now ignore certain interfaces. Also,
	  statistics for sent/received packets and errors have been added.
	* A plugin to monitor APC UPSes using `apcupsd' has been added. Thanks
	  to Anthony Gialluca for contributing this plugin and providing me
	  with a test environment :)
	* A plugin for monitoring an NTP instance and the local clock drift
	  has been added.

2006-06-25, Version 3.9.4
	* The Solaris code in the `swap' plugin has been changed to reflect
	  the numbers returned by `swap -s'. Thanks to Christophe Kalt for
	  working this out.
	* The debugging system has been fixed to work with the Sun libc.
	* When built without librrd the variable `operating_mode' could be
	  uninitialized. Thanks to David Elliot for reporting the bug.

2006-06-01, Version 3.9.3
	* Fixed the ping-plugin under FreeBSD and Mac OS X. Potentially other
	  operating systems also profit from the changes, but I wasn't able to
	  check that.
	* Changed the build system to find the netinet-includes under FreeBSD
	  and therefore successfully build the `liboping' library there.

2006-05-09, Version 3.9.2
	* Applied a patch to the `liboping' library. Due to a bug in the
	  sequence checking the `ping' plugin stopped working after
	  approximately 7.6 days.

2006-05-09, Version 3.8.5
	* Applied a patch to the `liboping' library. Due to a bug in the
	  sequence checking the `ping' plugin stopped working after
	  approximately 7.6 days.

2006-04-21, Version 3.9.1
	* Build issues with Solaris and possible other architectures have been
	  resolved.
	* Problems when building the `apache'-plugin without `libcurl' have
	  been resolved.
	* A bug in the `ping' plugin has been fixed. Sorry folks.

2006-04-02, Version 3.9.0
	* A plugin to monitor the Apache webserver has been added.
	  <http://httpd.apache.org/>
	* A plugin to collect statistics about virtual servers using VServer.
	  <http://linux-vserver.org/> Thanks to Sebastian Harl for writing
	  this plugin :)
	* A plugin for wireless LAN cards has been added. It monitors signal
	  strength, link quality and noise ratio..
	* A plugin for Apple hardware sensors has been added.
	* An option to compile collectd with different `step' and `heartbeat'
	  settings has been added. The size of RRAs is no longer static but
	  calculated based on the settings for `step' and `width'.
	* The `ping' plugin can now be configured to use a certain TTL.
	* A plugin to monitor the hardware sensors of Apple computers has been
	  added.
	* The plugins `cpu', `memory', `processes' and `traffic' have been
	  ported to Mach/Darwin (Mac OS X).
	* The `log mode' has been contributed by Christophe Kalt. It writes
	  the data into text files rather than RRD files.

2006-04-09, Version 3.8.4
	* Applied patch by Vincent Stehlé which improves the disk-name
	  resolution in the `hddtemp' plugin for Linux systems.

2006-04-02, Version 3.8.3
	* Applied a patch by James Byers: The MySQL plugin was not working
	  with MySQL 5.0.2 or later.

2006-03-14, Version 3.8.2
	* `utils_mount.c' has been changed to not use the `MNTTAB' defined by
	  the GNU libc, because it points to `/etc/fstab' rather than
	  `/etc/mtab'.

2006-03-13, Version 3.8.1
	* Fixes for building collectd under FreeBSD, Mac OS X and Solaris.
	* Fixes in the debian `postinst' and `init.d' scripts.

2006-03-09, Version 3.8.0
	* The `ping' plugin no longer uses `libping' but a self written
	  library named `liboping'. With this library it's possible to ping
	  multiple IPv4 and IPv6 addresses and hostnames - in parallel.

2006-02-18, Version 3.7.2
	* A simple bug in the `battery' plugin has been fixed. It should now
	  work with ACPI based batteries as well. Thanks to Sebastian for
	  fixing this.
	* Fixing a bug that prevented collectd to be built without librrd.
	  Thanks to Werner Heuser for reporting it.

2006-02-04, Version 3.7.1
	* The new network code has been improved to build with older versions
	  of glibc.
	* Fix in `libping' sets the ICMP sequence on outgoing packets. Thanks
	  to Tommie Gannert for this patch.

2006-01-30, Version 3.7.0
	* The `battery' plugin has been added. It collects information about
	  laptop batteries..
	* The MySQL plugin has been improved: It now writes two more RRD
	  files, `mysql_qcache.rrd' and `mysql_threads.rrd'.
	* The `cpufreq' plugin now reads another file since the file it did
	  read so far causes much overhead in the kernel. Also, you need root
	  to read the old file, but not to read the new one.
	* The `hddtemp' plugin can now be configured to connect to another
	  address and/or port than localhost.
	* The `df' plugin now prefers `statvfs' over `statfs'.
	* The network code has been rewritten. collectd now supports unicast
	  and multicast, and IPv4 and IPv6. Also, the TTL of sent packages can
	  be set in the configfile.

2006-01-24, Version 3.6.2
	* Due to a bug in the configfile handling collectd wouldn't start in
	  client mode. This released fixes this.

2006-01-20, Version 3.6.1
	* Due to a bug in `configure.in' all modules and the binary were
	  linked against `libmysqlclient'. This issue is solved by this
	  release.

2006-01-17, Version 3.6.0
	* A config file has been added. This allows for loading only specific
	  plugins.
	* A `df' plugin has been added.
	* A `mysql' plugin has been added.
	* The `ping' plugin doesn't entirely give up hope when a socket error
	  occurred, but will back of and increase the intervals between tries.

2006-01-21, Version 3.5.2
	* Fixed yet another bug in the signal handling.. Stupid typo..
	* Improved the ping plugin to not give up on socket errors (backport
	  from 3.6.0).

2005-12-18, Version 3.5.1
	* The PID-file is now deleted correctly when shutting down the daemon.
	* SIGINT and SIGTERM are now handled correctly.

2005-12-16, Version 3.5.0 (Revision 326)
	* A bug in the `load' module under Solaris has been fixed.
	* The `users' module has been contributed by Sebastian Harl. It counts
	  currently logged in users.
	* The CPU module now works under FreeBSD without the use of
	  `libstatgrab', however SMP support is missing.
	* The default directories for the RRD files and the PID file now
	  depend on the compile time setting of `localstatedir'.

2005-11-15, Version 3.4.0 (Revision 236)
	* A PID-file is written to /var/run upon startup. Thanks to `Tommie'
	  from gentoo's bugzilla for writing the patch.
	* The build dependency for librrd has been removed. Binaries built
	  without librrd are client-only and will multicast their value as
	  with the `-c' argument.
	* A patch by Peter Holik adds a module for monitoring CPU frequencies.
	* The newly introduced `-f' switch prevents daemon initialization
	  (forking, closing standard filehandles, etc.) Thanks to Alvaro
	  Barcellos for this patch.

2005-11-04, Version 3.3.0 (Revision 216)
	* New modules have been added:
	  - `serial', for monitoring traffic on the serial interfaces
	  - `nfs', for graphing NFS procedure calls
	  - `tape', traffic from/to tape devices
	* The memory.rrd now accepts more than 4Gig of memory.

2005-10-26, Version 3.2.0 (Revision 200)
	* Support for graphing the processes has been added (thanks to Lyonel
	  Vincent)
	* If reading from hddtemp fails collectd will increase the time
	  between polls up to one day.
	* The init.d files have been improved.
	* Problems with the spec file have been fixed.

2005-10-16, Version 3.1.0 (Revision 194)
	* Added the `setsid' syscall to the startup code.
	* Support for hddtemp has been added (thanks to Vincent Stehlé)

2005-09-30, Version 3.0.0 (Revision 184)
	* The ability to send/receive data to/from the network (think
	  multicast) has been added.
	* Modules have been split up into shared libraries can be loaded at
	  runtime. The biggest advantage is that the core program doesn't need
	  to be linked against an external library.
	* A patch by George Kargiotakis has been applied: It fixes the sensors
	  behaviour then more than one sensor is being queried.

2005-09-16, Version 2.1.0 (Revision 172)
	* A module for swap statistics has been added.

2005-09-09, Version 2.0.0 (Revision 135)
	* Filenames can no longer be configured at program startup. The only
	  options as of this version are the directory and ping hosts.
	* CPU statistics now include Wait-IO. If provided under Linux IRQ and
	  Soft-IRQ statistics are added to `System'. 
	* Diskstats now collect read and write bytes, not sectors.
	* Ping statistics can now be collected for more than one host. There
	  is no default any more: If no host is given no host will be pinged.
	* A self-written patch for libping has been applied so it builds
	  cleanly.

2005-09-01, Version 1.8.1 (Revision 123)
	* Much improved configure-script: libraries and features may now be
	  disabled.
	* More detailed warnings/error messages when RRD update fails.

2005-08-29, Version 1.8.0:
	* Support for collecting disk statistics under Solaris.

2005-08-25, Version 1.7.0:
	* Support for libstatgrab[1] for load, memory usage and network
	  traffic. CPU- and disk-usage are not (yet) supported, since
	  libstatgrab returns insufficient information. I will contact the
	  authors.
	* Improved the CPU-initialization code for Solaris. Apparently CPUs
	  aren't necessarily counted linear which is now handled correctly.
	[1]: http://www.i-scream.org/libstatgrab/

2005-08-21, Version 1.6.0:
	* Basic support for Solaris: System load and cpu-usage can be
	  collected under Solaris, too. Other stats will follow later.
	* Many fixes in the autoconf-script
	* Collection/Museum scripts have been added under contrib/museum
	* collectd may now be started in unprivileged mode, though ping
	  statistics will not work.

2005-07-17, Version 1.5.1:
	* Diskstats-RRDs now use major/minor for naming. Some systems have
	  weird strings as disk-names..

2005-07-17, Version 1.5:
	* A new module, diskstats, has been added. It collects information
	  about the disks and partitions.

2005-07-11, Version 1.4.2:
	* The meminfo module has been changed to work with more platforms
	  and/or kernel versions.

2005-07-10, Version 1.4.1: Correct traffic stats
	* The traffic rrd-file is now created with DS-type `COUNTER' which I
	  forgot to correct when I changed that module.

2005-07-09, Version 1.4: More traffic stats
	* Traffic is now collected for all interfaces that can be found
	* Temperature-statistics are read from lm-sensors if available

2005-07-08, Version 1.3: CPU stats
	* Collecting CPU statistics now

2005-07-12, Version 1.2: Using syslog
	* collectd is now using the syslog facility to report errors, warnings
	  and the like..
	* The default directory is now /var/db/collectd

2005-07-10, Version 1.1: Minor changes
	* Nothing really useful to say ;)

2005-07-09, Version 1.0: Initial Version
	* The following modules are provided:
	  * Load average
	  * Ping time
	  * Traffic
	  * Memory info<|MERGE_RESOLUTION|>--- conflicted
+++ resolved
@@ -1,4 +1,3 @@
-<<<<<<< HEAD
 2011-10-07, Version 5.0.1
 	* collectd: A mutex leak has been fixed in the meta data code. Thanks
 	  to Rafal Lesniak for his patch.
@@ -97,7 +96,7 @@
 	  alternatives.
 	* v5upgrade target: Target for converting v4 data sets to the v5
 	  schema.
-=======
+
 2012-01-21, Version 4.10.5
 	* curl_xml plugin: Fix handling of file:// and other URLs (which don't
 	  follow HTTP status codes). Thanks to Fabien Wernli for his patch!
@@ -118,7 +117,6 @@
 	  Thanks to Sebastian Harl for identifying the problem.
 	* python plugin: A memory leak has been fixed. Thanks to Sven Trenkel
 	  for fixing this bug!
->>>>>>> df920b83
 
 2011-10-14, Version 4.10.4
 	* collectd: A mutex leak has been fixed in the meta data code. Thanks
