--- conflicted
+++ resolved
@@ -1,4 +1,3 @@
-<<<<<<< HEAD
 2017-06-06, Version 5.7.2
 	* Build system: The Notify Email plugin is no longer linked with
 	  indirect dependencies. Thanks to Marc Fournier.
@@ -26,42 +25,6 @@
 	  "STDERR" instead. Thanks to Marc Fournier.
 	* LogFile plugin: If writing to the file fails, print log messages on
 	  "STDERR" instead. Thanks to Marc Fournier.
-=======
-2017-10-06, Version 5.6.3
-	* collectd: support for boolean string config values has been
-	  reintroduced. Thanks to Sebastian Harl. #2083, #2098
-	* collectd: The capability checking has been changed to use
-	  "cap_get_proc()". Thanks to Marc Fournier. #2151
-	* Documentation: A section documenting ignore lists has been added to
-	  collectd.conf(5). Thanks to Florian Forster.
-	* AMQP plugin: The "ExchangeType" option is now also valid for
-	  publishers. Thanks to Florian Forster. #2286
-	* Apache, Ascent, BIND, cURL, cURL-JSON, cURL-XML, nginx, Write HTTP
-	  plugins: Handling of URLs that redirect elsewhere has been fixed.
-	  Thanks to Pavel Rochnyack. #2328
-	* BIND plugin: Fix parsing of the sample time provided by BIND.
-	  Previously, the time was assumed to be in the local time zone when in
-	  fact it was in UTC. Thanks to Ed Ravin. #1268
-	* BIND plugin: Memory leaks have been fixed. Thanks to Ruben Kerkhof.
-	  #2303
-	* Chrony plugin: Build flags have been fixed. Thanks to Thomas Jost and
-	  Marc Fournier. #2133
-	* cURL-JSON plugin: The timeout value has been changed to default to the
-	  collection interval. This fixes a regression. Thanks to Marc Fournier.
-	* cURL-JSON plugin: Handling of arrays has been fixed. Thanks to Florian
-	  Forster. #2266
-	* DBI plugin: Memory leaks at shutdown have been fixes. Thanks to Pavel
-	  Rochnyack and Florian Forster.
-	* E-Mail, Exec, UnixSock plugins: Group ID lookup on systems with many
-	  groups has been fixed. Thanks to Ruben Kerkhof and Florian Forster.
-	  #2208
-	* IPC plugin: A compilation error on AIX has been fixed. Thanks to Pavel
-	  Rochnyack. #2305
-	* LogFile plugin: If writing to the file fails, print log messages on
-	  "STDERR" instead. Thanks to Marc Fournier.
-	* Log Logstash plugin: If writing the log entry fails, print it to
-	  "STDERR" instead. Thanks to Marc Fournier.
->>>>>>> a46c9c8d
 	* memcachec, Tail plugins: A resource leak in the matching
 	  infrastructure has been fixed. Thanks to Krzysztof Matczak. #2192
 	* MQTT plugin: Invalid symbols in topic names are now replaced and a
@@ -70,7 +33,6 @@
 	  triggered remotely by sending a signed network packet to a server
 	  which is not set up to check signatures. Thanks to Marcin Kozlowski
 	  and Pavel Rochnyack. #2174, #2233, CVE-2017-7401
-<<<<<<< HEAD
 	* Perl plugin: A potential double-free has been fixed. Thanks to Florian
 	  Forster. #2278
 	* Processes plugin: A compilation error on AIX has been fixed. Thanks to
@@ -171,7 +133,49 @@
 	* Write Prometheus plugin: This new plugin publishes values using an
 	  embedded HTTP server, in a format compatible with Prometheus'
 	  collectd_exporter. Thanks to Florian Forster. #1967
-=======
+
+2017-10-06, Version 5.6.3
+	* collectd: support for boolean string config values has been
+	  reintroduced. Thanks to Sebastian Harl. #2083, #2098
+	* collectd: The capability checking has been changed to use
+	  "cap_get_proc()". Thanks to Marc Fournier. #2151
+	* Documentation: A section documenting ignore lists has been added to
+	  collectd.conf(5). Thanks to Florian Forster.
+	* AMQP plugin: The "ExchangeType" option is now also valid for
+	  publishers. Thanks to Florian Forster. #2286
+	* Apache, Ascent, BIND, cURL, cURL-JSON, cURL-XML, nginx, Write HTTP
+	  plugins: Handling of URLs that redirect elsewhere has been fixed.
+	  Thanks to Pavel Rochnyack. #2328
+	* BIND plugin: Fix parsing of the sample time provided by BIND.
+	  Previously, the time was assumed to be in the local time zone when in
+	  fact it was in UTC. Thanks to Ed Ravin. #1268
+	* BIND plugin: Memory leaks have been fixed. Thanks to Ruben Kerkhof.
+	  #2303
+	* Chrony plugin: Build flags have been fixed. Thanks to Thomas Jost and
+	  Marc Fournier. #2133
+	* cURL-JSON plugin: The timeout value has been changed to default to the
+	  collection interval. This fixes a regression. Thanks to Marc Fournier.
+	* cURL-JSON plugin: Handling of arrays has been fixed. Thanks to Florian
+	  Forster. #2266
+	* DBI plugin: Memory leaks at shutdown have been fixes. Thanks to Pavel
+	  Rochnyack and Florian Forster.
+	* E-Mail, Exec, UnixSock plugins: Group ID lookup on systems with many
+	  groups has been fixed. Thanks to Ruben Kerkhof and Florian Forster.
+	  #2208
+	* IPC plugin: A compilation error on AIX has been fixed. Thanks to Pavel
+	  Rochnyack. #2305
+	* LogFile plugin: If writing to the file fails, print log messages on
+	  "STDERR" instead. Thanks to Marc Fournier.
+	* Log Logstash plugin: If writing the log entry fails, print it to
+	  "STDERR" instead. Thanks to Marc Fournier.
+	* memcachec, Tail plugins: A resource leak in the matching
+	  infrastructure has been fixed. Thanks to Krzysztof Matczak. #2192
+	* MQTT plugin: Invalid symbols in topic names are now replaced and a
+	  resource leak has been fixed. Thanks to Denys Fedoryshchenko. #2123
+	* Network plugin: A potential endless-loop has been fixed. This can be
+	  triggered remotely by sending a signed network packet to a server
+	  which is not set up to check signatures. Thanks to Marcin Kozlowski
+	  and Pavel Rochnyack. #2174, #2233, CVE-2017-7401
 	* Network plugin: A use-after-free has been fixed. Thanks to Pavel
 	  Rochnyack. #2375
 	* Notify Email plugin: The plugin is no longer explicitly linked against
@@ -199,7 +203,7 @@
 	  values were sent to Graphite. Thanks to Iain Buclaw. #2209
 	* Write Kafka plugin: A 32 bit random number is now used when formatting
 	  a random key. Thanks to Florian Forster. #2074
->>>>>>> a46c9c8d
+
 
 2016-11-30, Version 5.6.2
 	* collectd: A compile error on AIX has been fixed: "MSG_DONTWAIT" is not
