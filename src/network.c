--- conflicted
+++ resolved
@@ -1,10 +1,6 @@
 /**
  * collectd - src/network.c
-<<<<<<< HEAD
- * Copyright (C) 2005-2010  Florian octo Forster
-=======
  * Copyright (C) 2005-2013  Florian octo Forster
->>>>>>> 0ec776ab
  * Copyright (C) 2009       Aman Gupta
  *
  * This program is free software; you can redistribute it and/or modify it
