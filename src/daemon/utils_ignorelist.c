/**
 * collectd - src/utils_ignorelist.c
 * Copyright (C) 2006 Lubos Stanek <lubek at users.sourceforge.net>
 * Copyright (C) 2008 Florian Forster <octo at collectd.org>
 *
 * This program is free software; you can redistribute it and/
 * or modify it under the terms of the GNU General Public Li-
 * cence as published by the Free Software Foundation; either
 * version 2 of the Licence, or any later version.
 *
 * This program is distributed in the hope that it will be use-
 * ful, but WITHOUT ANY WARRANTY; without even the implied war-
 * ranty of MERCHANTABILITY or FITNESS FOR A PARTICULAR PURPOSE.
 * See the GNU General Public Licence for more details.
 *
 * You should have received a copy of the GNU General Public
 * Licence along with this program; if not, write to the Free
 * Software Foundation, Inc., 675 Mass Ave, Cambridge, MA 02139,
 * USA.
 *
 * Authors:
 *   Lubos Stanek <lubek at users.sourceforge.net>
 *   Florian Forster <octo at collectd.org>
 **/
/**
 * ignorelist handles plugin's list of configured collectable
 * entries with global ignore action
 **/
/**
 * Usage:
 * 
 * Define plugin's global pointer variable of type ignorelist_t:
 *   ignorelist_t *myconfig_ignore;
 * If you know the state of the global ignore (IgnoreSelected),
 * allocate the variable with:
 *   myconfig_ignore = ignorelist_create (YourKnownIgnore);
 * If you do not know the state of the global ignore,
 * initialize the global variable and set the ignore flag later:
 *   myconfig_ignore = ignorelist_init ();
 * Append single entries in your cf_register'ed callback function:
 *   ignorelist_add (myconfig_ignore, newentry);
 * When you hit the IgnoreSelected config option,
 * offer it to the list:
 *   ignorelist_ignore (myconfig_ignore, instantly_got_value_of_ignore);
 * That is all for the ignorelist initialization.
 * Later during read and write (plugin's registered functions) get
 * the information whether this entry would be collected or not:
 *   if (ignorelist_match (myconfig_ignore, thisentry))
 *     return;
 **/

#if HAVE_CONFIG_H
# include "config.h"
#endif

#include "common.h"
#include "plugin.h"
#include "utils_ignorelist.h"

/*
 * private prototypes
 */
struct ignorelist_item_s
{
#if HAVE_REGEX_H
	regex_t *rmatch;	/* regular expression entry identification */
#endif
	char *smatch;		/* string entry identification */
	struct ignorelist_item_s *next;
};
typedef struct ignorelist_item_s ignorelist_item_t;

struct ignorelist_s
{
	int ignore;		/* ignore entries */
	ignorelist_item_t *head;	/* pointer to the first entry */
};

/* *** *** *** ********************************************* *** *** *** */
/* *** *** *** *** *** ***   private functions   *** *** *** *** *** *** */
/* *** *** *** ********************************************* *** *** *** */

static inline void ignorelist_append (ignorelist_t *il, ignorelist_item_t *item)
{
	assert ((il != NULL) && (item != NULL));

	item->next = il->head;
	il->head = item;
}

#if HAVE_REGEX_H
static int ignorelist_append_regex(ignorelist_t *il, const char *re_str)
{
	regex_t *re;
<<<<<<< HEAD
	ignorelist_item_t *entry;
	int status;

	re = malloc (sizeof (*re));
	if (re == NULL)
	{
		ERROR ("utils_ignorelist: malloc failed");
		return (ENOMEM);
	}
	memset (re, 0, sizeof (*re));

	status = regcomp (re, re_str, REG_EXTENDED);
	if (status != 0)
	{
		char errbuf[1024] = "";
		regerror (status, re, errbuf, sizeof (errbuf));
		ERROR ("utils_ignorelist: regcomp failed: %s", errbuf);
		regfree (re);
		sfree (re);
		return (status);
	}

	entry = malloc (sizeof (*entry));
	if (entry == NULL)
	{
		ERROR ("utils_ignorelist: malloc failed");
		regfree (re);
		sfree (re);
		return (ENOMEM);
	}
	memset (entry, 0, sizeof (*entry));
	entry->rmatch = re;
=======
	ignorelist_item_t *item;
	int status;

	/* create buffer */
	re = malloc (sizeof (*re));
	if (re == NULL)
	{
		ERROR ("ignorelist_append_regex: malloc failed.");
		return ENOMEM;
	}
	memset (re, 0, sizeof (*re));

	/* compile regex */
	status = regcomp (re, entry, REG_EXTENDED);
	if (status != 0)
	{
		char errbuf[1024];

		(void) regerror (status, re, errbuf, sizeof (errbuf));
		ERROR ("ignorelist_append_regex: Compiling regular expression \"%s\" failed: %s", entry, errbuf);
		sfree (re);
		return status;
	}

	/* create new entry */
	item = malloc (sizeof (*item));
	if (item == NULL)
	{
		ERROR ("ignorelist_append_regex: malloc failed.");
		regfree (re);
		sfree (re);
		return ENOMEM;
	}
	memset (item, 0, sizeof (*item));
	item->rmatch = re;

	/* append new entry */
	ignorelist_append (il, item);
>>>>>>> 59547eb6

	ignorelist_append (il, entry);
	return (0);
} /* int ignorelist_append_regex */
#endif

static int ignorelist_append_string(ignorelist_t *il, const char *entry)
{
	ignorelist_item_t *new;

	/* create new entry */
	if ((new = malloc(sizeof(ignorelist_item_t))) == NULL )
	{
		ERROR ("cannot allocate new entry");
		return (1);
	}
	memset (new, '\0', sizeof(ignorelist_item_t));
	new->smatch = sstrdup(entry);

	/* append new entry */
	ignorelist_append (il, new);

	return (0);
} /* int ignorelist_append_string(ignorelist_t *il, const char *entry) */

#if HAVE_REGEX_H
/*
 * check list for entry regex match
 * return 1 if found
 */
static int ignorelist_match_regex (ignorelist_item_t *item, const char *entry)
{
	assert ((item != NULL) && (item->rmatch != NULL)
			&& (entry != NULL) && (strlen (entry) > 0));

	/* match regex */
	if (regexec (item->rmatch, entry, 0, NULL, 0) == 0)
		return (1);

	return (0);
} /* int ignorelist_match_regex (ignorelist_item_t *item, const char *entry) */
#endif

/*
 * check list for entry string match
 * return 1 if found
 */
static int ignorelist_match_string (ignorelist_item_t *item, const char *entry)
{
	assert ((item != NULL) && (item->smatch != NULL)
			&& (entry != NULL) && (strlen (entry) > 0));

	if (strcmp (entry, item->smatch) == 0)
		return (1);

	return (0);
} /* int ignorelist_match_string (ignorelist_item_t *item, const char *entry) */


/* *** *** *** ******************************************** *** *** *** */
/* *** *** *** *** *** ***   public functions   *** *** *** *** *** *** */
/* *** *** *** ******************************************** *** *** *** */

/*
 * create the ignorelist_t with known ignore state
 * return pointer to ignorelist_t
 */
ignorelist_t *ignorelist_create (int invert)
{
	ignorelist_t *il;

	il = malloc (sizeof (*il));
	if (il == NULL)
		return NULL;
	memset (il, 0, sizeof (*il));

	/*
	 * ->ignore == 0  =>  collect
	 * ->ignore == 1  =>  ignore
	 */
	il->ignore = invert ? 0 : 1;

	return (il);
} /* ignorelist_t *ignorelist_create (int ignore) */

/*
 * free memory used by ignorelist_t
 */
void ignorelist_free (ignorelist_t *il)
{
	ignorelist_item_t *this;
	ignorelist_item_t *next;

	if (il == NULL)
		return;

	for (this = il->head; this != NULL; this = next)
	{
		next = this->next;
#if HAVE_REGEX_H
		if (this->rmatch != NULL)
		{
			regfree (this->rmatch);
			sfree (this->rmatch);
			this->rmatch = NULL;
		}
#endif
		if (this->smatch != NULL)
		{
			sfree (this->smatch);
			this->smatch = NULL;
		}
		sfree (this);
	}

	sfree (il);
	il = NULL;
} /* void ignorelist_destroy (ignorelist_t *il) */

/*
 * set ignore state of the ignorelist_t
 */
void ignorelist_set_invert (ignorelist_t *il, int invert)
{
	if (il == NULL)
	{
		DEBUG("ignore call with ignorelist_t == NULL");
		return;
	}

	il->ignore = invert ? 0 : 1;
} /* void ignorelist_set_invert (ignorelist_t *il, int ignore) */

/*
 * append entry into ignorelist_t
 * return 0 for success
 */
int ignorelist_add (ignorelist_t *il, const char *entry)
{
<<<<<<< HEAD
	size_t entry_len;
=======
	size_t len;
>>>>>>> 59547eb6

	if (il == NULL)
	{
		DEBUG ("add called with ignorelist_t == NULL");
		return (1);
	}

	len = strlen (entry);

	/* append nothing */
	if (len == 0)
	{
		DEBUG("not appending: empty entry");
		return (1);
	}

#if HAVE_REGEX_H
	/* regex string is enclosed in "/.../" */
	if ((len > 2) && (entry[0] == '/') && entry[len - 1] == '/')
	{
<<<<<<< HEAD
		char *entry_copy;
		size_t entry_copy_size;
=======
		char *copy;
>>>>>>> 59547eb6
		int status;

		/* skip leading slash */
		copy = strdup (entry + 1);
		if (copy == NULL)
			return ENOMEM;

<<<<<<< HEAD
		status = ignorelist_append_regex(il, entry_copy);
		sfree (entry_copy);
=======
		/* trim trailing slash */
		copy[strlen (copy) - 1] = 0;

		status = ignorelist_append_regex (il, copy);
		sfree (copy);
>>>>>>> 59547eb6
		return status;
	}
#endif

	return ignorelist_append_string(il, entry);
} /* int ignorelist_add (ignorelist_t *il, const char *entry) */

/*
 * check list for entry
 * return 1 for ignored entry
 */
int ignorelist_match (ignorelist_t *il, const char *entry)
{
	ignorelist_item_t *traverse;

	/* if no entries, collect all */
	if ((il == NULL) || (il->head == NULL))
		return (0);

	if ((entry == NULL) || (strlen (entry) == 0))
		return (0);

	/* traverse list and check entries */
	for (traverse = il->head; traverse != NULL; traverse = traverse->next)
	{
#if HAVE_REGEX_H
		if (traverse->rmatch != NULL)
		{
			if (ignorelist_match_regex (traverse, entry))
				return (il->ignore);
		}
		else
#endif
		{
			if (ignorelist_match_string (traverse, entry))
				return (il->ignore);
		}
	} /* for traverse */

	return (1 - il->ignore);
} /* int ignorelist_match (ignorelist_t *il, const char *entry) */
<|MERGE_RESOLUTION|>--- conflicted
+++ resolved
@@ -92,14 +92,13 @@
 static int ignorelist_append_regex(ignorelist_t *il, const char *re_str)
 {
 	regex_t *re;
-<<<<<<< HEAD
 	ignorelist_item_t *entry;
 	int status;
 
 	re = malloc (sizeof (*re));
 	if (re == NULL)
 	{
-		ERROR ("utils_ignorelist: malloc failed");
+		ERROR ("ignorelist_append_regex: malloc failed.");
 		return (ENOMEM);
 	}
 	memset (re, 0, sizeof (*re));
@@ -107,10 +106,10 @@
 	status = regcomp (re, re_str, REG_EXTENDED);
 	if (status != 0)
 	{
-		char errbuf[1024] = "";
-		regerror (status, re, errbuf, sizeof (errbuf));
+		char errbuf[1024];
+		(void) regerror (status, re, errbuf, sizeof (errbuf));
 		ERROR ("utils_ignorelist: regcomp failed: %s", errbuf);
-		regfree (re);
+		ERROR ("ignorelist_append_regex: Compiling regular expression \"%s\" failed: %s", re_str, errbuf);
 		sfree (re);
 		return (status);
 	}
@@ -118,53 +117,13 @@
 	entry = malloc (sizeof (*entry));
 	if (entry == NULL)
 	{
-		ERROR ("utils_ignorelist: malloc failed");
+		ERROR ("ignorelist_append_regex: malloc failed.");
 		regfree (re);
 		sfree (re);
 		return (ENOMEM);
 	}
 	memset (entry, 0, sizeof (*entry));
 	entry->rmatch = re;
-=======
-	ignorelist_item_t *item;
-	int status;
-
-	/* create buffer */
-	re = malloc (sizeof (*re));
-	if (re == NULL)
-	{
-		ERROR ("ignorelist_append_regex: malloc failed.");
-		return ENOMEM;
-	}
-	memset (re, 0, sizeof (*re));
-
-	/* compile regex */
-	status = regcomp (re, entry, REG_EXTENDED);
-	if (status != 0)
-	{
-		char errbuf[1024];
-
-		(void) regerror (status, re, errbuf, sizeof (errbuf));
-		ERROR ("ignorelist_append_regex: Compiling regular expression \"%s\" failed: %s", entry, errbuf);
-		sfree (re);
-		return status;
-	}
-
-	/* create new entry */
-	item = malloc (sizeof (*item));
-	if (item == NULL)
-	{
-		ERROR ("ignorelist_append_regex: malloc failed.");
-		regfree (re);
-		sfree (re);
-		return ENOMEM;
-	}
-	memset (item, 0, sizeof (*item));
-	item->rmatch = re;
-
-	/* append new entry */
-	ignorelist_append (il, item);
->>>>>>> 59547eb6
 
 	ignorelist_append (il, entry);
 	return (0);
@@ -304,11 +263,7 @@
  */
 int ignorelist_add (ignorelist_t *il, const char *entry)
 {
-<<<<<<< HEAD
-	size_t entry_len;
-=======
 	size_t len;
->>>>>>> 59547eb6
 
 	if (il == NULL)
 	{
@@ -329,12 +284,7 @@
 	/* regex string is enclosed in "/.../" */
 	if ((len > 2) && (entry[0] == '/') && entry[len - 1] == '/')
 	{
-<<<<<<< HEAD
-		char *entry_copy;
-		size_t entry_copy_size;
-=======
 		char *copy;
->>>>>>> 59547eb6
 		int status;
 
 		/* skip leading slash */
@@ -342,16 +292,11 @@
 		if (copy == NULL)
 			return ENOMEM;
 
-<<<<<<< HEAD
-		status = ignorelist_append_regex(il, entry_copy);
-		sfree (entry_copy);
-=======
 		/* trim trailing slash */
 		copy[strlen (copy) - 1] = 0;
 
 		status = ignorelist_append_regex (il, copy);
 		sfree (copy);
->>>>>>> 59547eb6
 		return status;
 	}
 #endif
