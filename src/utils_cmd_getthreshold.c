--- conflicted
+++ resolved
@@ -155,51 +155,6 @@
   print_to_socket(fh, "%zu Threshold found\n", i);
 
   if (threshold.host[0] != 0)
-<<<<<<< HEAD
-    print_to_socket(fh, "Host: %s\n", threshold.host) if (
-        threshold.plugin[0] !=
-        0) print_to_socket(fh, "Plugin: %s\n",
-                           threshold.plugin) if (threshold.plugin_instance[0] !=
-                                                 0)
-        print_to_socket(fh, "Plugin Instance: %s\n",
-                        threshold.plugin_instance) if (threshold.type[0] != 0)
-            print_to_socket(fh, "Type: %s\n", threshold.type) if (
-                threshold.type_instance[0] !=
-                0) print_to_socket(fh, "Type Instance: %s\n",
-                                   threshold
-                                       .type_instance) if (threshold.data_source
-                                                               [0] != 0)
-                print_to_socket(
-                    fh, "Data Source: %s\n",
-                    threshold.data_source) if (!isnan(threshold.warning_min))
-                    print_to_socket(
-                        fh, "Warning Min: %g\n",
-                        threshold
-                            .warning_min) if (!isnan(threshold.warning_max))
-                        print_to_socket(
-                            fh, "Warning Max: %g\n",
-                            threshold
-                                .warning_max) if (!isnan(threshold.failure_min))
-                            print_to_socket(
-                                fh, "Failure Min: %g\n",
-                                threshold
-                                    .failure_min) if (!isnan(threshold
-                                                                 .failure_max))
-                                print_to_socket(
-                                    fh, "Failure Max: %g\n",
-                                    threshold.failure_max) if (threshold
-                                                                   .hysteresis >
-                                                               0.0)
-                                    print_to_socket(
-                                        fh, "Hysteresis: %g\n",
-                                        threshold.hysteresis) if (threshold
-                                                                      .hits > 1)
-                                        print_to_socket(fh, "Hits: %i\n",
-                                                        threshold.hits)
-
-                                            return (0);
-} /* int handle_getthreshold */
-=======
     print_to_socket(fh, "Host: %s\n", threshold.host);
   if (threshold.plugin[0] != 0)
     print_to_socket(fh, "Plugin: %s\n", threshold.plugin);
@@ -225,7 +180,4 @@
     print_to_socket(fh, "Hits: %i\n", threshold.hits);
 
   return (0);
-} /* int handle_getthreshold */
-
-/* vim: set sw=2 sts=2 ts=8 et : */
->>>>>>> e60fc451
+} /* int handle_getthreshold */