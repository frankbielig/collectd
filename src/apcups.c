--- conflicted
+++ resolved
@@ -417,18 +417,11 @@
 
 static void apc_submit_generic (const char *type, const char *type_inst, gauge_t value)
 {
-	value_list_t vl = VALUE_LIST_INIT;
-
-<<<<<<< HEAD
-	vl.values = &(value_t) { .gauge = value };
-=======
 	if (isnan (value))
 		return;
 
-	values[0].gauge = value;
-
-	vl.values = values;
->>>>>>> 1326af38
+	value_list_t vl = VALUE_LIST_INIT;
+	vl.values = &(value_t) { .gauge = value };
 	vl.values_len = 1;
 	sstrncpy (vl.plugin, "apcups", sizeof (vl.plugin));
 	sstrncpy (vl.type, type, sizeof (vl.type));
